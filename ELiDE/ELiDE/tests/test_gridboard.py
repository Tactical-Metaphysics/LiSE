import shutil
import sys
from tempfile import mkdtemp
from time import monotonic

import pytest
from kivy.base import EventLoop
from kivy.tests.common import GraphicUnitTest
from kivy.logger import Logger
import networkx as nx

from LiSE import Engine
from LiSE.character import Facade
from ELiDE.app import ELiDEApp
from ELiDE.grid.board import GridBoard, GridBoardView
from ELiDE.tests.util import all_spots_placed, all_pawns_placed, idle_until, window_with_widget


class GridBoardTest(GraphicUnitTest):
    @staticmethod
    def test_layout_grid():
        spots_wide = 3
        spots_tall = 3
        spot_width = 32
        spot_height = 32
        graph = nx.grid_2d_graph(spots_wide, spots_tall)
        char = Facade(graph)
        something = char.place[1, 1].new_thing('something')
        otherthing = char.place[2, 2].new_thing('otherthing')
        assert len(char.thing) == 2
        board = GridBoard(
            character=char
        )
        win = window_with_widget(GridBoardView(board=board))
        while not (all_spots_placed(board, char) and all_pawns_placed(board, char)):
            EventLoop.idle()
        otherthing['location'] = board.pawn['otherthing'].loc_name = (0, 0)
        zero = board.spot[0, 0]
        that = board.pawn['otherthing']
        idle_until(lambda: that in zero.children, 1000, "pawn 'otherthing' did not relocate within 1000 ticks")
        assert that.parent == zero
        for x in range(spots_wide):
            for y in range(spots_tall):
                spot = board.spot[x, y]
                assert spot.x == x * spot_width
                assert spot.y == y * spot_height
        assert board.pawn['something'].parent == board.spot[1, 1]
        assert board.pawn['something'].pos == board.spot[1, 1].pos
        assert board.pawn['otherthing'].parent == board.spot[0, 0]
        assert board.pawn['otherthing'].pos == board.spot[0, 0].pos


class SwitchGridTest(GraphicUnitTest):
    def setUp(self):
        super(SwitchGridTest, self).setUp()
        self.prefix = mkdtemp()
        self.old_argv = sys.argv.copy()
        sys.argv = ['python', '-m', 'ELiDE', self.prefix]
<<<<<<< HEAD
        with Engine(self.prefix) as eng:
            eng.add_character('physical', nx.grid_2d_graph(10, 1))
            eng.add_character('tall', nx.grid_2d_graph(1, 10))
        self.app = ELiDEApp()
        self.app._run_prepare()

    def tearDown(self, fake=False):
        self.app.dispatch('on_stop')
=======

    def tearDown(self, fake=False):
>>>>>>> 7ebef70a
        super().tearDown(fake=fake)
        shutil.rmtree(self.prefix)
        sys.argv = self.old_argv

    def test_character_switch_grid(self):
<<<<<<< HEAD
        app = self.app
=======
        with Engine(self.prefix) as eng:
            eng.add_character('physical', nx.grid_2d_graph(10, 1))
            eng.add_character('tall', nx.grid_2d_graph(1, 10))
        app = ELiDEApp()
        app._run_prepare()
>>>>>>> 7ebef70a
        idle_until(lambda: hasattr(app, 'mainscreen') and app.mainscreen.mainview and app.mainscreen.statpanel and hasattr(app.mainscreen, 'gridview'))
        app.mainscreen.statpanel.toggle_gridview()
        idle_until(lambda: app.mainscreen.gridview in app.mainscreen.mainview.children)
        idle_until(lambda: app.mainscreen.gridview.board.children)
        assert all(child.y == 0 for child in app.mainscreen.gridview.board.children)
        assert not all(child.x == 0 for child in app.mainscreen.gridview.board.children)
        app.character_name = 'tall'
        idle_until(lambda: all(child.x == 0 for child in app.mainscreen.gridview.board.children), 1000, "Never got the new board")
<<<<<<< HEAD
        idle_until(lambda: not all(child.y == 0 for child in app.mainscreen.gridview.board.children), 1000, "New board arranged weird")
=======
        idle_until(lambda: not all(child.y == 0 for child in app.mainscreen.gridview.board.children), 1000, "New board arranged weird")
        app.stop()
>>>>>>> 7ebef70a
<|MERGE_RESOLUTION|>--- conflicted
+++ resolved
@@ -56,33 +56,18 @@
         self.prefix = mkdtemp()
         self.old_argv = sys.argv.copy()
         sys.argv = ['python', '-m', 'ELiDE', self.prefix]
-<<<<<<< HEAD
-        with Engine(self.prefix) as eng:
-            eng.add_character('physical', nx.grid_2d_graph(10, 1))
-            eng.add_character('tall', nx.grid_2d_graph(1, 10))
-        self.app = ELiDEApp()
-        self.app._run_prepare()
 
     def tearDown(self, fake=False):
-        self.app.dispatch('on_stop')
-=======
-
-    def tearDown(self, fake=False):
->>>>>>> 7ebef70a
         super().tearDown(fake=fake)
         shutil.rmtree(self.prefix)
         sys.argv = self.old_argv
 
     def test_character_switch_grid(self):
-<<<<<<< HEAD
-        app = self.app
-=======
         with Engine(self.prefix) as eng:
             eng.add_character('physical', nx.grid_2d_graph(10, 1))
             eng.add_character('tall', nx.grid_2d_graph(1, 10))
         app = ELiDEApp()
         app._run_prepare()
->>>>>>> 7ebef70a
         idle_until(lambda: hasattr(app, 'mainscreen') and app.mainscreen.mainview and app.mainscreen.statpanel and hasattr(app.mainscreen, 'gridview'))
         app.mainscreen.statpanel.toggle_gridview()
         idle_until(lambda: app.mainscreen.gridview in app.mainscreen.mainview.children)
@@ -91,9 +76,5 @@
         assert not all(child.x == 0 for child in app.mainscreen.gridview.board.children)
         app.character_name = 'tall'
         idle_until(lambda: all(child.x == 0 for child in app.mainscreen.gridview.board.children), 1000, "Never got the new board")
-<<<<<<< HEAD
         idle_until(lambda: not all(child.y == 0 for child in app.mainscreen.gridview.board.children), 1000, "New board arranged weird")
-=======
-        idle_until(lambda: not all(child.y == 0 for child in app.mainscreen.gridview.board.children), 1000, "New board arranged weird")
-        app.stop()
->>>>>>> 7ebef70a
+        app.stop()