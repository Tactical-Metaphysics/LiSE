# This file is part of LiSE, a framework for life simulation games.
# Copyright (c) 2013 Zachary Spector,  zacharyspector@gmail.com
from util import (
    SaveableMetaclass,
    SkeletonIterator,
    phi)
from logging import getLogger
from pyglet.text import Label
<<<<<<< HEAD
from pyglet.graphics import GL_LINES, GL_TRIANGLES, OrderedGroup
=======
from pyglet.graphics import GL_LINES, GL_TRIANGLES, OrderedGroup, Group
>>>>>>> 65ce0186
from pyglet.gl import glScissor, glEnable, glDisable, GL_SCISSOR_TEST
from pyglet.image import SolidColorImagePattern
from pyglet.sprite import Sprite

"""User's view on a given item's schedule.

Usually there should be only one calendar per board, but it can switch
between showing various schedules, or even show many in parallel.

"""


__metaclass__ = SaveableMetaclass


logger = getLogger(__name__)


class Wedge:
    """Downward pointing wedge, looks much like the Timeline's Handle

    """
    atrdic = {
        "window_bot": lambda self: self.bc.end[1],
        "window_top": lambda self: self.bc.end[1] + self.height,
        "window_left": lambda self: self.bc.end[0] - self.rx,
        "window_right": lambda self: self.bc.end[0] + self.rx}

    def __init__(self, bc, color_tup=(255, 0, 0, 255)):
        self.bc = bc
        self.color = color_tup
        self.batch = bc.batch
        self.window = bc.window
        width = self.bc.calendar.style.spacing * 2
        self.width = width
        height = int(width / phi)
        self.height = height
        self.rx = width / 2
        self.ry = height / 2
        self.vertlist = None

    def __getattr__(self, attrn):
        assert(hasattr(self, 'atrdic'))
        return Wedge.atrdic[attrn](self)

    def draw(self):
        (x, y) = self.bc.end
        l = x - self.rx
        c = x
        r = x + self.rx
        t = y + self.height
        b = y
        points = (
            c, b,
            l, t,
            r, t)
        colors = self.bc.color * 3
        self.delete()
        self.vertlist = self.batch.add_indexed(
            3,
            GL_TRIANGLES,
            self.window.menu_fg_group,
            (0, 1, 2, 0),
            ('v2i', points),
            ('c4B', colors))

    def delete(self):
        if self.vertlist is not None:
            try:
                self.vertlist.delete()
            except AttributeError:
                pass
            self.vertlist = None


class BranchConnector:
    """Widget to show where a branch branches off another.

    It's an arrow that leads from the tick on one branch where
    another branches from it, to the start of the latter.

    It operates on the assumption that child branches will always
    be displayed next to their parents, when they are displayed at
    all.

    """
    color = (255, 0, 0, 255)
    def get_startx(self):
        if self.col1.window_left < self.col2.window_left:
            return self.col1.window_right - self.calendar.style.spacing
        else:
            return self.col1.window_left - self.calendar.style.spacing
    def get_centerx(self):
        if self.col1.window_left < self.col2.window_left:
            return (self.col1.window_right +
                    self.calendar.style.spacing / 2)
        else:
            return (self.col2.window_right +
                    self.calendar.style.spacing / 2)
    def get_points(self):
        x0 = self.get_startx()
        y = self.col1.window_top - self.calendar.row_height * (
            self.tick - self.calendar.scrolled_to)
        x2 = self.get_centerx()
        x5 = self.col2.window_left + self.col2.rx
        return (
            x0, y,
            x2, y,
            x2, y + self.space,
            x5, y + self.space,
            x5, y)
    def is_wedge_visible(self):
        y = self.col1.window_top - self.calendar.row_height * (
                self.tick - self.calendar.scrolled_to)
        x = self.col2.window_left + self.col2.rx
        return (
            x > self.calendar.window_left and
            x < self.calendar.window_right and
            y > self.calendar.window_bot and
            y < self.calendar.window_top)

    atrdic = {
        "startx": lambda self: self.get_startx(),
        "endx": lambda self: self.col2.window_left + self.col2.rx,
        "starty": lambda self: (
            self.col1.window_top - self.calendar.row_height * (
                self.tick - self.calendar.scrolled_to)),
        "endy": lambda self: (
            self.col2.window_top - self.calendar.row_height * (
                self.tick - self.calendar.scrolled_to)),
        "centerx": lambda self: self.get_centerx(),
        "points": lambda self: self.get_points(),
        "start": lambda self: (self.startx, self.starty),
        "end": lambda self: (self.endx, self.endy),
        "wedge_visible": lambda self: self.is_wedge_visible()}

    def __init__(self, calendar, col1, col2, tick):
        self.calendar = calendar
        self.batch = self.calendar.batch
<<<<<<< HEAD
        self.group = col2.bcgroup
        self.linegroup = self.group
        self.wedgegroup = self.group
=======
        self.window = self.calendar.window
>>>>>>> 65ce0186
        self.col1 = col1
        self.col2 = col2
        self.tick = tick
        self.wedge = Wedge(self)
        self.space = self.calendar.style.spacing * 2
        self.oldpoints = None
        self.oldindices = None

    def __getattr__(self, attrn):
        try:
            return BranchConnector.atrdic[attrn](self)
        except KeyError:
            raise AttributeError(
                "BranchConnector has no attribute named {0}".format(attrn))

    def draw(self):
        points = self.points
        if self.wedge_visible:
            indices = (0, 1, 1, 2, 2, 3, 3, 4)
        elif (
            points[2] > self.calendar.window_left and
            points[2] < self.calendar.window_right):
            indices = (0, 1, 1, 2, 2, 3)
        else:
            indices = (0, 1)
        self.delete()
        colors = self.color * 5
        self.vertlist = self.batch.add_indexed(
            5,
            GL_LINES,
            self.window.menu_fg_group,
            indices,
            ('v2i', points),
            ('c4B', colors))
        if self.wedge_visible:
            self.wedge.draw()
        else:
            self.wedge.delete()

    def delete(self):
        try:
            self.vertlist.delete()
        except AttributeError:
            pass
        self.vertlist = None
        self.wedge.delete()


class Handle:
    """The thing on the timeline that you grab to move"""
    atrdic = {
        "y": lambda self: self.timeline.y,
        "window_y": lambda self: self.timeline.window_y,
        "window_left": lambda self: {
            True: self.timeline.window_left - self.width,
            False: self.timeline.window_right}[self.on_the_left],
        "window_right": lambda self: {
            True: self.timeline.window_left + 1,
            False: self.timeline.window_right + self.width - 1
            }[self.on_the_left],
        "window_top": lambda self: self.y + self.ry,
        "window_bot": lambda self: self.y - self.ry}

    def __init__(self, timeline, handle_side):
        self.timeline = timeline
        self.window = self.timeline.window
        self.on_the_left = handle_side == "left"
        self.vertlist = None
        width = timeline.cal.style.spacing * 2
        self.width = width
        height = int(width * phi)
        self.height = height
        self.rx = width / 2
        self.ry = height / 2
        self.closet = self.timeline.cal.closet
        self.calendar = self.timeline.cal

    def __getattr__(self, attrn):
        if attrn in self.atrdic:
            return self.atrdic[attrn](self)
        else:
            raise AttributeError("Handle instance does not have and cannot compute attribute {0}".format(attrn))

    def delete(self):
        try:
            self.vertlist.delete()
        except AttributeError:
            pass
        self.vertlist = None

    def draw(self):
        batch = self.timeline.batch
        group = self.window.menu_fg_group
        colors = self.timeline.color * 3
        points = (
            self.window_right, self.y,
            self.window_left, self.window_bot,
            self.window_left, self.window_top)
        try:
            self.vertlist.vertices = list(points)
            self.vertlist.colors = list(colors)
        except AttributeError:
            self.vertlist = batch.add_indexed(
                3,
                GL_TRIANGLES,
                group,
                (0, 1, 2, 0),
                ('v2i', points),
                ('c4B', colors))

    def overlaps(self, x, y):
        return (
            self.window_left < x and
            x < self.window_right and
            self.window_bot < y and
            y < self.window_top)

    def on_mouse_drag(self, x, y, dx, dy, buttons, modifiers):
        """Move the branch and tick in accordance with how the user drags me.

The tick shall always be the one represented by the calendar at the
height of the mouse. The branch is the one represented by the column
whose center line is nearest me, measured from the side of me that I
point to."""
        pointing_right = self.on_the_left
        nearcol = self.timeline.column
        if pointing_right:
            for column in self.calendar.cols:
                if ( column.window_center > self.window_right and
                     column.window_center < nearcol.window_center):
                    nearcol = column
        else:
            for column in self.calendar.cols:
                if ( column.window_center < self.window_left and
                     column.window_center > nearcol.window_center):
                    nearcol = column
        branch = nearcol.branch
        tick = self.closet.tick
        if y >= self.calendar.window_top:
            tick = self.calendar.top_tick
        elif y <= self.calendar.window_bot:
            tick = self.calendar.bot_tick
        else:
            tick = self.calendar.y_to_tick(y)
        if branch != self.closet.branch or tick != self.closet.tick:
            self.closet.time_travel(None, branch, tick)
        

class Timeline:
    """A line that goes on top of a CalendarCol to indicate what time it
is.

Also has a little handle that you can drag to do the time warp. Select
which side it should be on by supplying "left" (default) or "right"
for the handle_side keyword argument.

    """
    color = (255, 0, 0, 255)

    def __init__(self, col, handle_side="left"):
        self.col = col
        self.cal = self.col.calendar
        self.batch = self.col.batch
        self.window = self.cal.window
        self.closet = self.col.closet
        self.handle = Handle(self, handle_side)
        self.vertlist = None
        self.atrdic = {
            "calendar_left": lambda: self.col.calendar_left + self.col.style.spacing,
            "calendar_right": lambda: self.calendar_left + self.col.width,
            "window_left": lambda: self.calendar_left + self.cal.window_left,
            "window_right": lambda: self.window_left + self.col.width,
            "in_window": lambda: (self.y > 0 and self.y < self.window.height
                                  and self.window_right > 0
                                  and self.window_left < self.window.width)}

    def __getattr__(self, attrn):
        if attrn in ("calendar_y", "calendar_bot", "calendar_top"):
            return self.cal.height - self.cal.row_height * (
                self.closet.tick - self.cal.scrolled_to)
        elif attrn in ("y", "window_y", "window_bot", "window_top"):
            return self.calendar_y + self.cal.window_bot
        else:
            assert(hasattr(self, 'atrdic'))
            return self.atrdic[attrn]()

    def delete(self):
        if self.vertlist is not None:
            try:
                self.vertlist.delete()
            except AttributeError:
                pass
            self.vertlist = None
        self.handle.delete()

    def really_draw(self):
        colors = self.color * 2
        points = (
            self.window_left, self.y,
            self.window_right, self.y)
<<<<<<< HEAD
        try:
            self.vertlist.vertices = list(points)
            self.vertlist.colors = list(colors)
        except AttributeError:
            assert(self.vertlist is None)
            self.vertlist = self.batch.add(
                2,
                GL_LINES,
                self.col.tlgroup,
                ('v2i', points),
                ('c4B', colors))
=======
        self.delete()
        assert(self.vertlist is None)
        self.vertlist = self.batch.add(
            2,
            GL_LINES,
            self.window.menu_fg_group,
            ('v2i', points),
            ('c4B', colors))
>>>>>>> 65ce0186
        self.handle.draw()

    def draw(self):
        if self.col.branch == self.closet.branch:
            self.really_draw()
        else:
            self.delete()


class CalendarCellGroup(Group):
    def __init__(self, cell, parent):
        super(CalendarCellGroup, self).__init__(parent)
        self.cell = cell

    def gettup(self):
        return (
            self.cell.window_left - 1,
            self.cell.window_bot - 1,
            self.cell.width + 1,
            self.cell.height + 1)

    def set_state(self):
        tup = self.gettup()
        glScissor(*tup)
        glEnable(GL_SCISSOR_TEST)

    def unset_state(self):
        glDisable(GL_SCISSOR_TEST)


class CalendarCell:
    """A block of time in a calendar.

Uses information from the CalendarCol it's in and the Event it
represents to calculate its dimensions and coordinates.

    """
    visible = True
    def get_calendar_bot(self):
        try:
            return self.calendar.height - self.calendar.row_height * (
                self.tick_to - self.calendar.scrolled_to)
        except TypeError:
            return 0
    def is_same_size(self):
        r = (
            self.old_width == self.width and
            self.old_height == self.height)
        self.old_width = self.width
        self.old_height = self.height
        return r
    def get_height(self):
        if self.tick_to is None:
            return self.calendar.height - self.tick_from * self.calendar.row_height
        else:
            return self.calendar.row_height * len(self)

    atrdic = {
        "interactive": lambda self: self.column.calendar.interactive,
        "window": lambda self: self.column.calendar.window,
        "calendar_left": lambda self: self.column.calendar_left + self.style.spacing,
        'calendar_right': lambda self: self.column.calendar_right - self.style.spacing,
        "calendar_top": lambda self: (self.calendar.height - self.calendar.row_height * 
                                      (self.tick_from - self.calendar.scrolled_to) -
                                      self.style.spacing),
        "calendar_bot": lambda self: self.get_calendar_bot(),
        "width": lambda self: self.calendar_right - self.calendar_left,
        "height": lambda self: self.get_height(),
        "window_left": lambda self: self.calendar_left + self.calendar.window_left,
        "window_right": lambda self: self.calendar_right + self.calendar.window_left,
        "window_top": lambda self: self.calendar_top + self.calendar.window_bot,
        "window_bot": lambda self: self.calendar_bot + self.calendar.window_bot,
        "in_view": lambda self: (self.window_right > 0 or
                                 self.window_left < self.window.width or
                                 self.window_top > 0 or
                                 self.window_bot < self.window.height),
        "same_size": lambda self: self.is_same_size(),
        "label_height": lambda self: self.style.fontsize + self.style.spacing,
        "hovered": lambda self: self is self.window.hovered,
        "coverage_dict": lambda self: {
            CAL_TYPE['THING']: lambda self: self.closet.skeleton[
                "character_things"][self._rowdict["character"]][
                    self._rowdict["dimension"]][self._rowdict["thing"]],
            CAL_TYPE['PLACE']: lambda self: self.closet.skeleton[
                "character_places"][self._rowdict["character"]][
                    self._rowdict["dimension"]][self._rowdict["place"]],
            CAL_TYPE['PORTAL']: lambda self: self.closet.skeleton[
                "character_portals"][self._rowdict["character"]][
                    self._rowdict["dimension"]][self._rowdict["origin"]][
                        self._rowdict["destination"]],
            CAL_TYPE['SKILL']: lambda self: self.closet.skeleton[
                "character_skills"][self._rowdict["character"]][
                    self._rowdict["skill"]],
            CAL_TYPE['STAT']: lambda self: self.closet.skeleton[
                "character_stats"][self._rowdict["character"]][
                    self._rowdict["stat"]]}[self.typ]()}

    def __init__(self, col, tick_from, tick_to, text):
        self.column = col
        self.calendar = self.column.calendar
        self.batch = self.column.batch
        self.style = self.column.style
        self.window = self.calendar.window
        self.group = CalendarCellGroup(self, self.window.menu_fg_group)
        self.tick_from = tick_from
        self.tick_to = tick_to
        self.text = text
        self.old_left = None
        self.old_right = None
        self.old_top = None
        self.old_bot = None
        self.vertl = None
        self.label = None

    def __len__(self):
        if self.tick_to is None:
            r = self.calendar.bot_tick - self.tick_from
        else:
            r = self.tick_to - self.tick_from
        if r < 0:
            return 0
        else:
            return r

    def __getattr__(self, attrn):
        return CalendarCell.atrdic[attrn](self)

    def __hash__(self):
        return hash((self.tick_from, self.tick_to, self.text))

    def __str__(self):
        return "{0} from {1} to {2}".format(self.text, self.tick_from, self.tick_to)

    def delete(self):
        try:
            self.label.delete()
        except AttributeError:
            pass
        self.label = None
        try:
            self.vertl.delete()
        except AttributeError:
            pass
        self.vertl = None

    def draw_label(self, l, t, w, h):
<<<<<<< HEAD
        if self.label is None:
            self.label = Label(
                self.text,
                self.style.fontface,
                self.style.fontsize,
                color=self.style.textcolor.tup,
                width=w,
                height=h,
                x=l,
                y=t,
                anchor_x="left",
                anchor_y="top",
                halign="center",
                multiline=True,
                batch=self.batch,
                group=self.column.cellgroup)
        else:
            self.label.x = l
            self.label.y = t
=======
        self.label = Label(
            self.text,
            self.style.fontface,
            self.style.fontsize,
            color=self.style.textcolor.tup,
            width=w,
            height=h,
            x=l,
            y=t,
            anchor_x="left",
            anchor_y="top",
            halign="center",
            multiline=True,
            batch=self.batch,
            group=self.group)
>>>>>>> 65ce0186

    def draw_box(self, l, b, r, t, color):
        colors = color * 8
        vees = (l, t, r, t, r, t, r, b, r, b, l, b, l, b, l, t)
        self.vertl = self.batch.add(
            8,
            GL_LINES,
            self.group,
            ('v2i', vees),
            ('c4B', colors))

    def draw(self):
        l = self.window_left
        r = self.window_right
        t = self.window_top
        b = self.window_bot
        black = (0, 0, 0, 255)
        self.delete()
        self.draw_label(l, t, self.width, self.height)
        self.draw_box(l, b, r, t, black)

CAL_TYPE = {
    "THING": 0,
    "PLACE": 1,
    "PORTAL": 2,
    "STAT": 3,
    "SKILL": 4}


class Calendar:
    """A collection of columns representing values over time for
a given attribute of a character.

Calendars come in several types, each corresponding to one of the
dictionaries in a Character:

THING Calendars usually display where a Thing is located, but may
display the Thing's display name over time.

PLACE and PORTAL Calendars show the display name of a Place, and the
fact that two Places are connected, respectively.

STAT Calendars show the changing value of a particular stat of the
Character over time.

SKILL Calendars show the display name of the EffectDeck used for one
of the Character's skills.

If the Calendar shows a display name, and the display name changes,
the Calendar will show its old value before the tick of the change,
and the new value afterward. You might want to set your display names
programmatically, to make them show some data of interest.

Each column in a Calendar displays one branch of time. Each branch may
appear no more than once in a given Calendar. Every branch of the
Timestream that has yet been created should have a column associated
with it, but that column might not be shown. It will just be kept in
reserve, in case the user tells the Calendar to display that branch.

The columns are arranged such that each branch is as close to its
parent as possible. There is a squiggly arrow pointing to the start of
each branch save for the zeroth, originating at the branch and tick
that the branch split off of.

A line, called the Timeline, will be drawn on the column of the active
branch, indicating the current tick. The timeline has an arrow-shaped
handle, which may be dragged within and between branches to effect
time travel.

    """
    tables = [
        (
            "calendar",
            {"window": "TEXT NOT NULL DEFAULT 'Main'",
             "idx": "INTEGER NOT NULL DEFAULT 0",
             "left": "FLOAT NOT NULL DEFAULT 0.8",
             "right": "FLOAT NOT NULL DEFAULT 1.0",
             "top": "FLOAT NOT NULL DEFAULT 1.0",
             "bot": "FLOAT NOT NULL DEFAULT 0.0",
             "max_cols": "INTEGER NOT NULL DEFAULT 3",
             "style": "TEXT NOT NULL DEFAULT 'default_style'",
             "interactive": "BOOLEAN NOT NULL DEFAULT 1",
             "rows_shown": "INTEGER NOT NULL DEFAULT 240",
             "scrolled_to": "INTEGER DEFAULT 0",
             "scroll_factor": "INTEGER NOT NULL DEFAULT 4",
             "type": "INTEGER NOT NULL DEFAULT {0}".format(CAL_TYPE['THING']),
             "character": "TEXT NOT NULL",
             "dimension": "TEXT DEFAULT NULL",
             "thing": "TEXT DEFAULT NULL",
             "thing_show_location": "BOOLEAN DEFAULT 1",
             "place": "TEXT DEFAULT NULL",
             "origin": "TEXT DEFAULT NULL",
             "destination": "TEXT DEFAULT NULL",
             "skill": "TEXT DEFAULT NULL",
             "stat": "TEXT DEFAULT NULL"},
            ("window", "idx"),
            {"window": ("window", "name"),
             "style": ("style", "name"),
             "character, dimension, thing":
             ("character_things", "character, dimension, thing"),
             "character, dimension, place":
             ("character_places", "character, dimension, place"),
             "character, dimension, origin, destination":
             ("character_portals",
              "character, dimension, origin, destination"),
             "character, skill":
             ("character_skills", "character, skill"),
             "character, stat":
             ("character_stats", "character, stat")},
            ["rows_shown>0", "left>=0.0", "left<=1.0", "right<=1.0",
             "left<right", "top>=0.0", "top<=1.0", "bot>=0.0",
             "bot<=1.0", "top>bot", "idx>=0",
             "CASE type "
             "WHEN {0} THEN (dimension NOTNULL AND thing NOTNULL) "
             "WHEN {1} THEN (dimension NOTNULL AND place NOTNULL) "
             "WHEN {2} THEN "
             "(dimension NOTNULL AND "
             "origin NOTNULL AND "
             "destination NOTNULL) "
             "WHEN {3} THEN skill NOTNULL "
             "WHEN {4} THEN stat NOTNULL "
             "ELSE 0 "
             "END".format(
                 CAL_TYPE['THING'],
                 CAL_TYPE['PLACE'],
                 CAL_TYPE['PORTAL'],
                 CAL_TYPE['SKILL'],
                 CAL_TYPE['STAT'])]
        )]

    def sttt(self):
        r = self._rowdict["scrolled_to"]
        if r is None:
            return self.closet.tick
        else:
            return r
    def get_col_width(self):
        try:
            return self.width / len(self.cols_shown)
        except ZeroDivisionError:
            return self.width
    atrdic = {
        "typ": lambda self: self._rowdict["type"],
        "character": lambda self: self.closet.get_character(self._rowdict["character"]),
        "dimension": lambda self: self.closet.get_dimension(self._rowdict["dimension"]),
        "thing": lambda self: self.closet.get_thing(
            self._rowdict["dimension"], self._rowdict["thing"]),
        "place": lambda self: self.closet.get_place(
            self._rowdict["dimension"], self._rowdict["place"]),
        "portal": lambda self: self.closet.get_portal(
            self._rowdict["dimension"],
            self._rowdict["origin"],
            self._rowdict["destination"]),
        "interactive": lambda self: self._rowdict["interactive"],
        "rows_shown": lambda self: self._rowdict["rows_shown"],
        "left_prop": lambda self: self._rowdict["left"],
        "right_prop": lambda self: self._rowdict["right"],
        "top_prop": lambda self: self._rowdict["top"],
        "bot_prop": lambda self: self._rowdict["bot"],
        "bot_tick": lambda self: self.top_tick + self.rows_shown,
        "style": lambda self: self.closet.get_style(self._rowdict["style"]),
        "window_top": lambda self: int(self.top_prop * self.window.height),
        "window_bot": lambda self: int(self.bot_prop * self.window.height),
        "window_left": lambda self: int(self.left_prop * self.window.width),
        "window_right": lambda self: int(self.right_prop * self.window.width),
        "width": lambda self: self.window_right - self.window_left,
        "col_width": lambda self: self.get_col_width(),
        "height": lambda self: self.window_top - self.window_bot,
        "row_height": lambda self: self.height / self.rows_shown,
        "scrolled_to": lambda self: self.sttt(),
        "top_tick": lambda self: self.sttt(),
        "scroll_factor": lambda self: self._rowdict["scroll_factor"],
        "max_cols": lambda self: self._rowdict["max_cols"],
        "thing_show_location": lambda self: (
            self._rowdict["thing_show_location"] not in (0, None, False))
    }
        
    visible = True

    def __init__(self, window, idx):
        self.window = window
        self.closet = self.window.closet
        self.idx = idx
<<<<<<< HEAD
        self.closet.timestream.update_handlers.add(self)
        self.batch = self.window.batch
        self.group = self.window.calgroup
=======
        self.batch = self.window.batch
>>>>>>> 65ce0186
        self.old_state = None
        self.tainted = False
        self._rowdict = self.closet.skeleton[
            "calendar"][
                str(self.window)][
                    int(self)]
        if self._rowdict["type"] == CAL_TYPE['THING']:
            self.dimension = self.closet.get_dimension(self._rowdict["dimension"])
            self.thing = self.closet.get_thing(
                self._rowdict["dimension"], self._rowdict["thing"])
<<<<<<< HEAD
            self.closet.skeleton["thing_location"][
                self._rowdict["dimension"]][
                self._rowdict["thing"]].listeners.add(self)
=======
            self.thing.locations.listeners.add(self)
>>>>>>> 65ce0186
            if self._rowdict["thing_show_location"]:
                self._location_dict = self.closet.skeleton[
                    "thing_location"][
                    self._rowdict["dimension"]][
                    self._rowdict["thing"]]
        self.cols_shown = set()
        self.coldict = {}
        for branch in self.closet.timestream.branchdict:
            self.coldict[branch] = self.make_col(branch)
            self.cols_shown.add(branch)
            if len(self.cols_shown) > self.max_cols:
                self.cols_shown.remove(min(self.cols_shown))
        for i in xrange(0, self.closet.hi_branch):
            self.coldict[i] = self.make_col(i)
        for i in xrange(0, self.max_cols - 1):
            if i in self.coldict:
                self.cols_shown.add(i)
        self.branch_to = self.closet.hi_branch
        self.refresh()

    def __int__(self):
        return self.idx

    def __getattr__(self, attrn):
        try:
            return self.atrdic[attrn](self)
        except KeyError:
            raise AttributeError(
                "Calendar instance has no attribute {0}".format(attrn))

    def __int__(self):
        return self.idx

    def tick_to_y(self, tick):
        ticks_from_top = tick - self.top_tick
        px_from_cal_top = self.row_height * ticks_from_top
        return self.window_top - px_from_cal_top

    def y_to_tick(self, y):
        px_from_cal_top = self.window_top - y
        ticks_from_top = px_from_cal_top / self.row_height
        return ticks_from_top + self.top_tick

    def overlaps(self, x, y):
        return (
            self.visible and
            self.interactive and
            self.window_left < x and
            self.window_right > x and
            self.window_bot < y and
            self.window_top > y)

    def draw(self):
        if self.visible and len(self.cols_shown) > 0:
            for calcol in self.cols_shown:
                self.coldict[calcol].draw()
        else:
            for calcol in self.cols_shown:
                self.coldict[calcol].delete()

    def make_col(self, branch):
        return {
            CAL_TYPE['THING']: {
                True: LocationCalendarCol,
                False: ThingCalendarCol}[self.thing_show_location],
            CAL_TYPE['PLACE']: PlaceCalendarCol,
            CAL_TYPE['PORTAL']: PortalCalendarCol,
            CAL_TYPE['STAT']: StatCalendarCol,
            CAL_TYPE['SKILL']: SkillCalendarCol
        }[self.typ](self, branch)

    def rearrow(self):
        for coli in self.cols_shown:
            col1 = self.coldict[coli]
            rd = self.closet.timestream.branchdict[
                col1.branch]
            parent = rd["parent"]
            tick_from = rd["tick_from"]
            tick_to = rd["tick_to"]
            if hasattr(col1, 'bc'):
                col1.bc.delete()
            col2 = None
            for coli in self.cols_shown:
                calcol = self.coldict[coli]
                if calcol.branch == parent:
                    col2 = calcol
                    break
            if (
                    col2 is not None and
                    tick_from > self.scrolled_to and
                    tick_to < self.scrolled_to + self.rows_shown):
                col2.bc = BranchConnector(
                    self, col2, col1, tick_from)

    def review(self):
        for col in self.cols_shown:
            self.coldict[col].review()

    def regen(self):
        for col in self.cols_shown:
            self.coldict[col].regen_cells()

    def refresh(self):
        while self.branch_to < self.closet.hi_branch:
            self.branch_to += 1
            self.coldict[self.branch_to] = self.make_col(self.branch_to)
            self.cols_shown.add(self.branch_to)
            if len(self.cols_shown) > self.max_cols:
                self.cols_shown.remove(min(self.cols_shown))
        self.rearrow()
        for col in self.cols_shown:
            self.coldict[col].refresh()

    def on_skel_set(self, skel, k, v):
        self.refresh()

    def on_skel_delete(self, skel, k):
        self.refresh()

class CalendarColGroup(OrderedGroup):
    order = 0
    def __init__(self, col):
        super(CalendarColGroup, self).__init__(
            CalendarColGroup.order, col.calendar.group)
        CalendarColGroup.order += 1
        self.col = col

    def gettup(self):
        return (
            self.col.window_left,
            self.col.window_bot,
            self.col.width,
            self.col.height)

    def set_state(self):
        glEnable(GL_SCISSOR_TEST)
        glScissor(*self.gettup())

    def unset_state(self):
        glDisable(GL_SCISSOR_TEST)

class CalendarCol:
    atrdic = {
        "width": lambda self: self.calendar.col_width,
        "rx": lambda self: self.width / 2,
        "height": lambda self: self.calendar.height,
        "ry": lambda self: self.height / 2,
        "calendar_left": lambda self: int(self) * self.width,
        "calendar_right": lambda self: self.calendar_left + self.width,
        "calendar_top": lambda self: self.calendar.height,
        "calendar_bot": lambda self: 0,
        "window_left": lambda self: self.calendar.window_left + self.calendar_left,
        "window_right": lambda self: self.calendar.window_left + self.calendar_right,
        "window_top": lambda self: self.calendar.window_top,
        "window_bot": lambda self: self.calendar.window_bot,
        "window_center": lambda self: self.window_left + self.rx,
        "idx": lambda self: self.calendar.cols.index(self)}

    def __init__(self, calendar, branch):
        self.calendar = calendar
        self.branch = branch
        self.closet = self.calendar.closet
        self.batch = self.calendar.batch
        self.style = self.calendar.style
<<<<<<< HEAD
        self.supergroup = CalendarColGroup(self)
        self.bggroup = OrderedGroup(0, self.supergroup)
        self.cellgroup = OrderedGroup(1, self.supergroup)
        self.tlgroup = self.cellgroup
        self.bcgroup = self.cellgroup
=======
>>>>>>> 65ce0186
        self.timeline = Timeline(self)
        self.window = self.calendar.window
        self.celldict = {}
        self.cells_on_screen = set()
        self.sprite = None
        self.oldwidth = None
        self.oldheight = None
        self.oldleft = None
        self.oldbot = None
        self.bgpat = SolidColorImagePattern((255,) * 4)

    def __getattr__(self, attrn):
        return CalendarCol.atrdic[attrn](self)

    def __int__(self):
        return self.branch

    def __repr__(self):
        return "CalendarCol:\n" + "\n".join(
            [str(cell) for cell in self.cells_on_screen])

    def delete(self):
        self.timeline.delete()
        for cell in self.celldict.itervalues():
            cell.delete()
        try:
            self.vertl.delete()
        except AttributeError:
            pass
        self.vertl = None

    def pretty_caster(self, *args):
        unargs = []
        for arg in args:
            if isinstance(arg, tuple) or isinstance(arg, list):
                unargs += self.pretty_caster(*arg)
            else:
                unargs.append(arg)
        return unargs

    def pretty_printer(self, *args):
        strings = []
        unargs = self.pretty_caster(*args)
        for unarg in unargs:
            strings.append(str(unarg))
        return ";\n".join(strings)

    def review(self):
        logger.debug("Reviewing column for branch {0}".format(self.branch))
        todel = set()
        for cell in self.cells_on_screen:
            if not cell.in_view:
                todel.add(cell)
        logger.debug("These cells are no longer on screen:\n" + "\n".join([str(cell) for cell in todel]))
        for cell in todel:
            self.cells_on_screen.discard(cell)
            cell.delete()
        for cell in self.celldict.itervalues():
            if cell.in_view:
                self.cells_on_screen.add(cell)
        logger.debug("Here are the cells on screen now:\n" + "\n".join([str(cell) for cell in self.cells_on_screen]))

    def refresh(self):
        self.regen_cells()
        self.review()
        logger.debug(repr(self))

    def draw_sprite(self):
        self.image = self.bgpat.create_image(self.width, self.height)
        self.sprite = Sprite(
            self.image, self.window_left, self.window_bot,
            batch=self.batch, group=self.window.menu_bg_group)

    def draw(self):
        if self.sprite is None:
            self.draw_sprite()
        elif self.width != self.oldwidth or self.height != self.oldheight:
            oldsprite = self.sprite
            self.draw_sprite()
            try:
                oldsprite.delete()
            except AttributeError:
                pass
            self.oldwidth = self.width
            self.oldheight = self.height
        elif self.oldleft != self.window_left or self.oldbot != self.window_bot:
            self.sprite.set_position(self.window_left, self.window_bot)
            self.oldleft = self.window_left
            self.oldbot = self.window_bot
        if hasattr(self, 'bc'):
            self.bc.draw()
        self.timeline.draw()
        if not hasattr(self, 'tlid'):
            self.tlid = id(self.timeline)
        else:
            assert(self.tlid == id(self.timeline))
        for cell in self.cells_on_screen:
            cell.draw()


class LocationCalendarCol(CalendarCol):
    """A column of a calendar displaying a Thing's location over time.

The column only shows its Thing's location during those times when its
Thing is a part of its Tharacter. Other times, the column is
transparent. If all its visible area is transparent, it will still
take up space in its calendar, in case the user scrolls it to
somewhere visible.

The cells in the column are sized to encompass the duration of the
Thing's stay in that location. If the location is a Place, its name is
displayed in the cell. If it is a Portal, a format-string is used
instead, giving something like "in transit from A to B".

    """
    typ = CAL_TYPE['THING']
    cal_attrs = set([
        "character",
        "dimension",
        "thing",
        "location"])
    col_attrs = set([
        "calendar_left",
        "calendar_top",
        "calendar_right",
        "calendar_bot",
        "window_left",
        "window_top",
        "window_right",
        "window_bot",
        "width",
        "height",
        "rx",
        "ry"])

    def __init__(self, calendar, branch):
        CalendarCol.__init__(self, calendar, branch)
        self.dimension = self.calendar.dimension
        self.thing = self.calendar.thing
        self.locations = self.thing.locations[branch]
        self.coverage = self.character.thingdict[
            str(self.dimension)][str(self.thing)][branch]
        self.refresh()

    def __getattr__(self, attrn):
        if attrn in LocationCalendarCol.cal_attrs:
            return getattr(self.calendar, attrn)
        elif attrn in LocationCalendarCol.col_attrs:
            return CalendarCol.__getattr__(self, attrn)
        else:
            raise AttributeError(
                """LocationCalendarCol does not have and
cannot compute attribute {0}""".format(attrn))

    def regen_cells(self):
        for cell in self.celldict.itervalues():
            cell.delete()
        self.cells_on_screen = set()
        self.celldict = {}
        for rd in self.locations.iterrows():
            if rd["tick_from"] not in self.celldict:
                cell = CalendarCell(
                    self, rd["tick_from"], rd["tick_to"], rd["location"])
                self.celldict[rd["tick_from"]] = cell
            else:
                cell = self.celldict[rd["tick_from"]]
            cell.tick_to = rd["tick_to"]
            cell.text = rd["location"]
            if cell.in_view:
                self.cells_on_screen.add(cell)



    def shows_any_ever(self, tick_from, tick_to):
        for (cover_tick_from, cover_tick_to) in self.coverage.iteritems():
            if tick_to > cover_tick_from or tick_from < cover_tick_to:
                return True
        return False

    def shows_when(self, tick_from, tick_to):
        for (cover_tick_from, cover_tick_to) in self.coverage.iteritems():
            if tick_to > cover_tick_from or tick_from < cover_tick_to:
                # I show part of this cell, but which part?
                if tick_from > cover_tick_from:
                    a = tick_from
                else:
                    a = cover_tick_from
                if tick_to < cover_tick_to:
                    b = tick_to
                else:
                    b = cover_tick_to
                return (a, b)
        return None


class ThingCalendarCol(CalendarCol):
    pass


class PlaceCalendarCol(CalendarCol):
    pass


class PortalCalendarCol(CalendarCol):
    pass


class StatCalendarCol(CalendarCol):
    pass


class SkillCalendarCol(CalendarCol):
    pass<|MERGE_RESOLUTION|>--- conflicted
+++ resolved
@@ -6,11 +6,7 @@
     phi)
 from logging import getLogger
 from pyglet.text import Label
-<<<<<<< HEAD
-from pyglet.graphics import GL_LINES, GL_TRIANGLES, OrderedGroup
-=======
 from pyglet.graphics import GL_LINES, GL_TRIANGLES, OrderedGroup, Group
->>>>>>> 65ce0186
 from pyglet.gl import glScissor, glEnable, glDisable, GL_SCISSOR_TEST
 from pyglet.image import SolidColorImagePattern
 from pyglet.sprite import Sprite
@@ -150,13 +146,7 @@
     def __init__(self, calendar, col1, col2, tick):
         self.calendar = calendar
         self.batch = self.calendar.batch
-<<<<<<< HEAD
-        self.group = col2.bcgroup
-        self.linegroup = self.group
-        self.wedgegroup = self.group
-=======
         self.window = self.calendar.window
->>>>>>> 65ce0186
         self.col1 = col1
         self.col2 = col2
         self.tick = tick
@@ -357,19 +347,6 @@
         points = (
             self.window_left, self.y,
             self.window_right, self.y)
-<<<<<<< HEAD
-        try:
-            self.vertlist.vertices = list(points)
-            self.vertlist.colors = list(colors)
-        except AttributeError:
-            assert(self.vertlist is None)
-            self.vertlist = self.batch.add(
-                2,
-                GL_LINES,
-                self.col.tlgroup,
-                ('v2i', points),
-                ('c4B', colors))
-=======
         self.delete()
         assert(self.vertlist is None)
         self.vertlist = self.batch.add(
@@ -378,7 +355,6 @@
             self.window.menu_fg_group,
             ('v2i', points),
             ('c4B', colors))
->>>>>>> 65ce0186
         self.handle.draw()
 
     def draw(self):
@@ -525,27 +501,6 @@
         self.vertl = None
 
     def draw_label(self, l, t, w, h):
-<<<<<<< HEAD
-        if self.label is None:
-            self.label = Label(
-                self.text,
-                self.style.fontface,
-                self.style.fontsize,
-                color=self.style.textcolor.tup,
-                width=w,
-                height=h,
-                x=l,
-                y=t,
-                anchor_x="left",
-                anchor_y="top",
-                halign="center",
-                multiline=True,
-                batch=self.batch,
-                group=self.column.cellgroup)
-        else:
-            self.label.x = l
-            self.label.y = t
-=======
         self.label = Label(
             self.text,
             self.style.fontface,
@@ -561,7 +516,6 @@
             multiline=True,
             batch=self.batch,
             group=self.group)
->>>>>>> 65ce0186
 
     def draw_box(self, l, b, r, t, color):
         colors = color * 8
@@ -745,13 +699,7 @@
         self.window = window
         self.closet = self.window.closet
         self.idx = idx
-<<<<<<< HEAD
-        self.closet.timestream.update_handlers.add(self)
         self.batch = self.window.batch
-        self.group = self.window.calgroup
-=======
-        self.batch = self.window.batch
->>>>>>> 65ce0186
         self.old_state = None
         self.tainted = False
         self._rowdict = self.closet.skeleton[
@@ -762,13 +710,7 @@
             self.dimension = self.closet.get_dimension(self._rowdict["dimension"])
             self.thing = self.closet.get_thing(
                 self._rowdict["dimension"], self._rowdict["thing"])
-<<<<<<< HEAD
-            self.closet.skeleton["thing_location"][
-                self._rowdict["dimension"]][
-                self._rowdict["thing"]].listeners.add(self)
-=======
             self.thing.locations.listeners.add(self)
->>>>>>> 65ce0186
             if self._rowdict["thing_show_location"]:
                 self._location_dict = self.closet.skeleton[
                     "thing_location"][
@@ -933,14 +875,6 @@
         self.closet = self.calendar.closet
         self.batch = self.calendar.batch
         self.style = self.calendar.style
-<<<<<<< HEAD
-        self.supergroup = CalendarColGroup(self)
-        self.bggroup = OrderedGroup(0, self.supergroup)
-        self.cellgroup = OrderedGroup(1, self.supergroup)
-        self.tlgroup = self.cellgroup
-        self.bcgroup = self.cellgroup
-=======
->>>>>>> 65ce0186
         self.timeline = Timeline(self)
         self.window = self.calendar.window
         self.celldict = {}
