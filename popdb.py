from menu import Menu, MenuItem
from style import Color, Style
from dimension import Dimension
from item import Item, Thing, Place, Portal, Schedule, Journey
from calendar import CalendarCol
from img import Img
from pawn import Pawn
from spot import Spot
from board import Board
from effect import Effect, EffectDeck
from database import Database
from util import dictify_row


class DefaultParameters:
    pass
parms = DefaultParameters()


dimname = 'Physical'

game_menu_items = {'New': 'start_new_map()',
                   'Open': 'open_map()',
                   'Save': 'save_map()',
                   'Quit': 'quit_map_editor()'}
editor_menu_items = {'Select': 'editor_select()',
                     'Copy': 'editor_copy()',
                     'Paste': 'editor_paste()',
                     'Delete': 'editor_delete()'}
place_menu_items = {'Custom Place': 'new_place(custom)',
                    'Workplace': 'new_place(workplace)',
                    'Commons': 'new_place(commons)',
                    'Lair': 'new_place(lair)'}
thing_menu_items = {'Custom Thing': 'new_thing(custom)',
                    'Decoration': 'new_thing(decoration)',
                    'Clothing': 'new_thing(clothing)',
                    'Tool': 'new_thing(tool)'}
main_menu_items = {'Game': 'toggle_menu(Game)',
                   'Editor': 'toggle_menu(Editor)',
                   'Place': 'toggle_menu(Place)',
                   'Thing': 'toggle_menu(Thing)'}

miproto = [('Game', game_menu_items), ('Editor', editor_menu_items),
           ('Place', place_menu_items),
           ('Thing', thing_menu_items), ('Main', main_menu_items)]

menu_items = []
for mip in miproto:
    i = 0
    (menu, items) = mip
    for item in items.iteritems():
        (txt, onclick) = item
        menu_items.append({
            'menu': menu,
            'idx': i,
            'text': txt,
            'effect_deck': onclick,
            'closer': menu != 'Main',
            'interactive': True,
            'visible': True})
        i += 1
parms.menu_items = menu_items


solarized_colors = {
    'base03': (0x00, 0x2b, 0x36),
    'base02': (0x07, 0x36, 0x42),
    'base01': (0x58, 0x6e, 0x75),
    'base00': (0x65, 0x7b, 0x83),
    'base0': (0x83, 0x94, 0x96),
    'base1': (0x93, 0xa1, 0xa1),
    'base2': (0xee, 0xe8, 0xd5),
    'base3': (0xfd, 0xf6, 0xe3),
    'yellow': (0xb5, 0x89, 0x00),
    'orange': (0xcb, 0x4b, 0x16),
    'red': (0xdc, 0x32, 0x2f),
    'magenta': (0xd3, 0x36, 0x82),
    'violet': (0x6c, 0x71, 0xc4),
    'blue': (0x26, 0x8b, 0xd2),
    'cyan': (0x2a, 0xa1, 0x98),
    'green': (0x85, 0x99, 0x00)}

colors = [{
    'name': 'solarized-' + it[0],
    'red': it[1][0],
    'green': it[1][1],
    'blue': it[1][2],
    'alpha': 255}
for it in solarized_colors.iteritems()]
parms.colors = colors

styletups = [
    ('BigDark',
     'DejaVu Sans', 16, 6,
     'solarized-base03',
     'solarized-base2',
     'solarized-base1',
     'solarized-base01'),
    ('SmallDark',
     'DejaVu Sans', 12, 3,
     'solarized-base03',
     'solarized-base2',
     'solarized-base1',
     'solarized-base01'),
    ('BigLight',
     'DejaVu Serif', 16, 6,
     'solarized-base3',
     'solarized-base02',
     'solarized-base01',
     'solarized-base1'),
    ('SmallLight',
     'DejaVu Serif', 12, 3,
     'solarized-base3',
     'solarized-base02',
     'solarized-base01',
     'solarized-base1')]

styles = [
    {'name': style[0],
     'fontface': style[1],
     'fontsize': style[2],
     'spacing': style[3],
     'bg_inactive': style[4],
     'bg_active': style[5],
     'fg_inactive': style[6],
     'fg_active': style[7]}
    for style in styletups]
parms.styles = styles

rpos = [('myroom', 'guestroom'),
        ('myroom', 'mybathroom'),
        ('myroom', 'diningoffice'),
        ('myroom', 'livingroom'),
        ('guestroom', 'diningoffice'),
        ('guestroom', 'livingroom'),
        ('guestroom', 'mybathroom'),
        ('livingroom', 'diningoffice'),
        ('diningoffice', 'kitchen'),
        ('livingroom', 'longhall'),
        ('longhall', 'momsbathroom'),
        ('longhall', 'momsroom')]


nrpos = [('guestroom', 'outside'),
         ('diningoffice', 'outside'),
         ('momsroom', 'outside'),
         ('myroom', 'outside')]


def mkportald(o, d):
    return {
        'dimension': dimname,
        'name': 'portal[{0}->{1}]'.format(o, d),
        'from_place': o,
        'to_place': d}


def tup2port(t):
    return mkportald(*t)


def invtup2port(t):
    (o, d) = t
    return mkportald(d, o)


portals = (
    [tup2port(t) for t in rpos] +
    [invtup2port(t) for t in rpos] +
    [tup2port(t) for t in nrpos])
parms.portals = portals


ths = [('me', 'myroom'),
       ('diningtable', 'diningoffice'),
       ('mydesk', 'myroom'),
       ('mybed', 'myroom'),
       ('bustedchair', 'myroom'),
       ('sofas', 'livingroom'),
       ('fridge', 'kitchen'),
       ('momsbed', 'momsroom'),
       ('mom', 'momsroom')]


things = [
    {
        "dimension": dimname,
        "name": tup[0],
        "location": tup[1],
	"container": None,
        "portal": None,
        "journey_step": 0,
        "journey_progress": 0.0,
        "age": 0}
    for tup in ths]
parms.things = things


placenames = ['myroom',
              'guestroom',
              'mybathroom',
              'diningoffice',
              'kitchen',
              'livingroom',
              'longhall',
              'momsbathroom',
              'momsroom',
              'outside']


places = [{'dimension': dimname, 'name': n} for n in placenames]
parms.places = places


def portnamer(f, t):
    return "portal[{0}->{1}]".format(f, t)


def journeystepd(dim, th, idx, pn):
    return {
        "dimension": dim,
        "thing": th,
        "idx": idx,
        "portal": pn}


def portlist2journey(dim, th, pl):
    r = []
    i = 0
    for port in pl:
        r.append(journeystepd(dim, th, i, port))
        i += 1
    return r


def fmtports(pl):
    return ['portal[{0}->{1}]'.format(*pair) for pair in pl]


def mkjourney(dim, th, pl):
    return portlist2journey(dim, th, fmtports(pl))


moms_journey_outside = mkjourney(
    dimname, 'mom',
    [('momsroom', 'longhall'),
     ('longhall', 'livingroom'),
     ('livingroom', 'diningoffice'),
     ('diningoffice', 'outside')])
my_journey_to_kitchen = mkjourney(
    dimname, 'me',
    [('myroom', 'diningoffice'),
     ('diningoffice', 'kitchen')])

steps = my_journey_to_kitchen + moms_journey_outside
parms.steps = steps


journeys = [
    (dimname, 'mom', moms_journey_outside),
    (dimname, 'me', my_journey_to_kitchen)]
parms.journeys = journeys


schedules = []
parms.schedules = schedules


imgtups = [("troll_m", "rltiles/player/base/troll_m.bmp", True),
           ("zruty", "rltiles/nh-mon0/z/zruty.bmp", True),
           ("orb", "orb.png", False),
           ("wall", "wallpape.jpg", False)]
imgs = [dictify_row(row, Img.colns) for row in imgtups]
parms.imgs = imgs


spottups = [
    ('Physical', 'myroom', "orb", 400, 100, True, True),
    ('Physical', 'mybathroom', 'orb', 450, 150, True, True),
    ('Physical', 'guestroom', 'orb', 400, 200, True, True),
    ('Physical', 'livingroom', 'orb', 300, 150, True, True),
    ('Physical', 'diningoffice', 'orb', 350, 200, True, True),
    ('Physical', 'kitchen', 'orb', 350, 150, True, True),
    ('Physical', 'longhall', 'orb', 250, 150, True, True),
    ('Physical', 'momsroom', 'orb', 250, 100, True, True),
    ('Physical', 'momsbathroom', 'orb', 250, 200, True, True),
    ('Physical', 'outside', 'orb', 300, 100, True, True)]
spots = [
    {"dimension": tup[0],
     "place": tup[1],
     "img": tup[2],
     "x": tup[3],
     "y": tup[4],
     "visible": tup[5],
     "interactive": tup[6]}
    for tup in spottups]
parms.spots = spots


pawntups = [
    (dimname, 'me', 'troll_m'),
    (dimname, 'mom', 'zruty')]
pawns = [
    {'dimension': row[0],
     'thing': row[1],
     'img': row[2],
     'visible': True,
     'interactive': False}
    for row in pawntups]
parms.pawns = pawns


menutups = [
    ('Game', 0.1, 0.3, 1.0, 0.2, 'SmallDark', False, False),
    ('Editor', 0.1, 0.3, 1.0, 0.2, 'SmallDark', False, False),
    ('Place', 0.1, 0.3, 1.0, 0.2, 'SmallDark', False, False),
    ('Main', 0.0, 0.1, 1.0, 0.12, 'BigDark', True, True),
    ('Thing', 0.1, 0.3, 1.0, 0.2, 'SmallDark', False, False)]
menus = [
    {
        "name": tup[0],
        "left": tup[1],
        "right": tup[2],
        "top": tup[3],
        "bottom": tup[4],
        "style": tup[5],
        "visible": tup[6],
        "main_for_window": tup[7]}
    for tup in menutups]
parms.menus = menus

<<<<<<< HEAD

boards = [{
    'dimension': dimname,
    'width': 800,
    'height': 600,
    'wallpaper': 'wall'}]
parms.boards = boards
=======
boards = [
    (dimname,
     'wall')]
     
parms.boards = [
    {"dimension": tup[0],
     "wallpaper": tup[1],
     "calendar_visible": True}
    for tup in boards]
>>>>>>> 424c0572

board_menu = [{'board': dimname, 'menu': menuname}
              for menuname in
              ['Thing', 'Place', 'Game', 'Editor', 'Main']]
parms.board_menu = board_menu

def mkefd2(fun, arg):
    return {
        "name": "{0}({1})".format(fun, arg),
        "func": fun,
        "arg": arg}

effects = (
    [mkefd2("new_place", a) for a in [
        'custom', 'workplace', 'commons', 'lair']] +
    [mkefd2("new_thing", a) for a in [
        'custom', 'decoration', 'clothing', 'tool']] +
    [mkefd2("editor_copy", ""),
     mkefd2("editor_select", ""),
     mkefd2("editor_paste", ""),
     mkefd2("editor_delete", ""),
     mkefd2("start_new_map", ""),
     mkefd2("open_map", ""),
     mkefd2("save_map", ""),
     mkefd2("quit_map_editor", "")])
parms.effects = effects


effect_decks = [
    {"deck": effectdict["name"],
     "idx": 0,
     "effect": effectdict["name"]}
    for effectdict in effects]
parms.effect_decks = effect_decks

<<<<<<< HEAD

caltups = [
    (
        "Physical",
        "me",
        False,
        True,
        10,
        0,
        0.2,
        0.9,
        0.1,
        0.9,
        'SmallLight')]


calendars = [
    dict(
        zip(
            ("dimension", "item", "visible", "interactive",
             "rows_on_screen", "scrolled_to", "left", "top",
             "bot", "right", "style"), row))
    for row in caltups]
parms.calendars = calendars
=======
strtups = [
    ("@game_menu", "Game"),
    ("@editor_menu", "Editor"),
    ("@place_menu", "Place"),
    ("@thing_menu", "Thing"),
    ("@new_map", "New world"),
    ("@open_map", "Open world..."),
    ("@save_map", "Save..."),
    ("@quit_maped", "Quit"),
    ("@ed_select", "Select..."),
    ("@ed_copy", "Copy"),
    ("@ed_paste", "Paste"),
    ("@ed_delete", "Delete..."),
    ("@custplace", "New place..."),
    ("@workplace", "New workplace..."),
    ("@commonplace", "New commons..."),
    ("@lairplace", "New lair..."),
    ("@custthing", "New thing..."),
    ("@decorthing", "New decoration..."),
    ("@clothing", "New clothing..."),
    ("@toolthing", "New tool...")]

strings = [(tup[0], langname, tup[1]) for tup in strtups]
parms.strings = strings
>>>>>>> 424c0572


EMPTY_DB_FILE = 'empty.sqlite'

TARGET_DB_FILE = 'default.sqlite'

infile = open(EMPTY_DB_FILE, 'rb')
outfile = open(TARGET_DB_FILE, 'wb')

outfile.write(infile.read())

infile.close()
outfile.close()


def populate_menus(db, menus, menu_items):
    menutd = {"menu": menus}
    mitd = {"menu_item": menu_items}
    Menu.dbop['insert'](db, menutd)
    MenuItem.dbop['insert'](db, mitd)


def populate_styles(db, colors, styles):
    colortd = {"color": colors}
    styletd = {"style": styles}
    Color.dbop['insert'](db, colortd)
    Style.dbop['insert'](db, styletd)


def populate_items(db, things, places, portals):
    combined = things + places + portals
    dimensions = []
    for row in combined:
        dim = {'name': row['dimension']}
        if dim not in dimensions:
            dimensions.append(dim)
    items = []
    for row in combined:
        it = {'dimension': row['dimension'], 'name': row['name']}
        if it not in items:
            items.append(it)
    dimension_td = {'dimension': dimensions}
    item_td = {'item': items}
    thing_td = {'thing': things}
    place_td = {'place': places}
    portal_td = {'portal': portals}
    Dimension.dbop['insert'](db, dimension_td)
    Item.dbop['insert'](db, item_td)
    Thing.dbop['insert'](db, thing_td)
    Place.dbop['insert'](db, place_td)
    Portal.dbop['insert'](db, portal_td)


def populate_journey_steps(db, steps):
    jtd = {"journey_step": steps}
    Journey.dbop['insert'](db, jtd)


def populate_schedules(db, scheds):
    if scheds != []:
        schedtd = {"schedule": scheds}
        Schedule.dbop['insert'](db, schedtd)
    for item in db.journeydict.iteritems():
        (dimname, itdict) = item
        for item in itdict.iteritems():
            (itname, j) = item
            s = j.schedule()
            if dimname not in db.scheduledict:
                db.scheduledict[dimname] = {}
            db.scheduledict[dimname][itname] = s


def populate_effects(db, effects, decks):
    eftd = {"effect": effects}
    decktd = {"effect_deck_link": decks}
    Effect.dbop['insert'](db, eftd)
    EffectDeck.dbop['insert'](db, decktd)


def populate_gfx(db, imgs, pawns, spots, boards, board_menus, calendars):
    img_td = {'img': imgs}
    pawn_td = {'pawn': pawns}
    spot_td = {'spot': spots}
    board_td = {'board': boards,
                'board_menu': board_menus}
    cal_td = {'calendar_col': calendars}
    Img.dbop['insert'](db, img_td)
    Pawn.dbop['insert'](db, pawn_td)
    Spot.dbop['insert'](db, spot_td)
    Board.dbop['insert'](db, board_td)
    CalendarCol.dbop['insert'](db, cal_td)


def populate_database(db, data):
    populate_menus(db, data.menus, data.menu_items)
    populate_styles(db, data.colors, data.styles)
    populate_items(db, data.things, data.places, data.portals)
    populate_effects(db, data.effects, data.effect_decks)
    populate_journey_steps(db, data.steps)
    populate_schedules(db, data.schedules)
    populate_gfx(db, data.imgs, data.pawns, data.spots, data.boards,
<<<<<<< HEAD
                 data.board_menu, data.calendars)
    db.c.execute("INSERT INTO game VALUES (0);")
=======
                 data.calcols)
    populate_strs(db, data.strings)
    db.c.execute("INSERT INTO game DEFAULT VALUES;")
>>>>>>> 424c0572


db = Database(TARGET_DB_FILE)
populate_database(db, parms)
db.c.close()
db.conn.commit()<|MERGE_RESOLUTION|>--- conflicted
+++ resolved
@@ -329,15 +329,6 @@
     for tup in menutups]
 parms.menus = menus
 
-<<<<<<< HEAD
-
-boards = [{
-    'dimension': dimname,
-    'width': 800,
-    'height': 600,
-    'wallpaper': 'wall'}]
-parms.boards = boards
-=======
 boards = [
     (dimname,
      'wall')]
@@ -347,7 +338,6 @@
      "wallpaper": tup[1],
      "calendar_visible": True}
     for tup in boards]
->>>>>>> 424c0572
 
 board_menu = [{'board': dimname, 'menu': menuname}
               for menuname in
@@ -383,32 +373,6 @@
     for effectdict in effects]
 parms.effect_decks = effect_decks
 
-<<<<<<< HEAD
-
-caltups = [
-    (
-        "Physical",
-        "me",
-        False,
-        True,
-        10,
-        0,
-        0.2,
-        0.9,
-        0.1,
-        0.9,
-        'SmallLight')]
-
-
-calendars = [
-    dict(
-        zip(
-            ("dimension", "item", "visible", "interactive",
-             "rows_on_screen", "scrolled_to", "left", "top",
-             "bot", "right", "style"), row))
-    for row in caltups]
-parms.calendars = calendars
-=======
 strtups = [
     ("@game_menu", "Game"),
     ("@editor_menu", "Editor"),
@@ -433,7 +397,6 @@
 
 strings = [(tup[0], langname, tup[1]) for tup in strtups]
 parms.strings = strings
->>>>>>> 424c0572
 
 
 EMPTY_DB_FILE = 'empty.sqlite'
@@ -535,14 +498,9 @@
     populate_journey_steps(db, data.steps)
     populate_schedules(db, data.schedules)
     populate_gfx(db, data.imgs, data.pawns, data.spots, data.boards,
-<<<<<<< HEAD
-                 data.board_menu, data.calendars)
-    db.c.execute("INSERT INTO game VALUES (0);")
-=======
                  data.calcols)
     populate_strs(db, data.strings)
     db.c.execute("INSERT INTO game DEFAULT VALUES;")
->>>>>>> 424c0572
 
 
 db = Database(TARGET_DB_FILE)
