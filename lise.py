--- conflicted
+++ resolved
@@ -50,18 +50,6 @@
         self.closet = closet
         self.gw = gw
 
-<<<<<<< HEAD
-    def update(self, ts):
-        self.tp += ts
-        while self.tp >= 0.1:
-            self.closet.update()
-            self.tp -= 0.1
-        self.gw.update(ts)
-
-u = Updater(closet, gw)
-
-pyglet.clock.schedule(u.update)
-=======
 class Updater:
     def __init__(self, closet, gw):
         self.tp = 0.0
@@ -78,7 +66,6 @@
 u = Updater(closet, gw)
 
 pyglet.clock.schedule_interval(u.update, 1/30.)
->>>>>>> eafebdd7
 pyglet.app.run()
 closet.save_game()
 closet.end_game()