--- conflicted
+++ resolved
@@ -70,13 +70,9 @@
         pass
 
     def new_branch(self, parent, branch, tick):
-<<<<<<< HEAD
-        for rd in SkeletonIterator(self.existence):
-=======
         if branch not in self.existence:
             self.existence[branch] = []
         for rd in self.existence.iterrows():
->>>>>>> eafebdd7
             if rd["tick_to"] is None or rd["tick_to"] >= tick:
                 rd2 = dict(rd)
                 rd2["branch"] = branch
