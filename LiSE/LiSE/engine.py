# This file is part of LiSE, a framework for life simulation games.
# Copyright (c) Zachary Spector,  public@zacharyspector.com
"""The "engine" of LiSE is an object relational mapper with special
stores for game data and entities, as well as properties for manipulating the
flow of time.

"""
from functools import partial
from collections import defaultdict
from operator import attrgetter
from types import FunctionType, MethodType

import umsgpack
from blinker import Signal
from allegedb import ORM as gORM
from .util import reify, sort_set

from . import exc


class NoPlanningAttrGetter:
    __slots__ = ('_real',)

    def __init__(self, attr, *attrs):
        self._real = attrgetter(attr, *attrs)

    def __call__(self, obj):
        if obj._planning:
            raise exc.PlanError("Don't use randomization in a plan")
        return self._real(obj)


def getnoplan(attribute_name):
    return property(NoPlanningAttrGetter(attribute_name))


class InnerStopIteration(StopIteration):
    pass


class NextTurn(Signal):
    """Make time move forward in the simulation.

    Calls ``advance`` repeatedly, returning a list of the rules' return values.

    I am also a ``Signal``, so you can register functions to be
    called when the simulation runs. Pass them to my ``connect``
    method.

    """
    def __init__(self, engine):
        super().__init__()
        self.engine = engine

    def __call__(self):
        engine = self.engine
        start_branch, start_turn, start_tick = engine.btt()
        latest_turn = engine._turns_completed[start_branch]
        if start_turn < latest_turn:
            engine.turn += 1
            self.send(
                engine,
                branch=engine.branch,
                turn=engine.turn,
                tick=engine.tick
            )
            return [], engine.get_delta(
                branch=start_branch,
                turn_from=start_turn,
                turn_to=engine.turn,
                tick_from=start_tick,
                tick_to=engine.tick
            )
        elif start_turn > latest_turn + 1:
            raise exc.RulesEngineError("Can't run the rules engine on any turn but the latest")
        if start_turn == latest_turn:
            # As a side effect, the following assignment sets the tick to
            # the latest in the new turn, which will be 0 if that turn has not
            # yet been simulated.
            engine.turn += 1
            if engine.tick == 0:
                engine.universal['rando_state'] = engine._rando.getstate()
            else:
                engine._rando.setstate(engine.universal['rando_state'])
        with engine.advancing():
            for res in iter(engine.advance, final_rule):
                if res:
                    engine.universal['last_result'] = res
                    engine.universal['last_result_idx'] = 0
                    engine.universal['rando_state'] = engine._rando.getstate()
                    branch, turn, tick = engine.btt()
                    self.send(
                        engine,
                        branch=branch,
                        turn=turn,
                        tick=tick
                    )
                    return res, engine.get_delta(
                        branch=start_branch,
                        turn_from=start_turn,
                        turn_to=turn,
                        tick_from=start_tick,
                        tick_to=tick
                    )
        engine._turns_completed[start_branch] = engine.turn
        engine.query.complete_turn(start_branch, engine.turn)
        self.send(
            self.engine,
            branch=engine.branch,
            turn=engine.turn,
            tick=engine.tick
        )
        return [], engine.get_delta(
            branch=engine.branch,
            turn_from=start_turn,
            turn_to=engine.turn,
            tick_from=start_tick,
            tick_to=engine.tick
        )


class DummyEntity(dict):
    """Something to use in place of a node or edge"""
    __slots__ = ['engine']

    def __init__(self, engine):
        self.engine = engine


class FinalRule:
    """A singleton sentinel for the rule iterator"""
    __slots__ = []

    def __hash__(self):
        # completely random integer
        return 6448962173793096248


final_rule = FinalRule()


MSGPACK_TUPLE = 0x00
MSGPACK_FROZENSET = 0x01
MSGPACK_SET = 0x02
MSGPACK_EXCEPTION = 0x03
MSGPACK_CHARACTER = 0x7f
MSGPACK_PLACE = 0x7e
MSGPACK_THING = 0x7d
MSGPACK_PORTAL = 0x7c
MSGPACK_FINAL_RULE = 0x7b
MSGPACK_FUNCTION = 0x7a
MSGPACK_METHOD = 0x79
MSGPACK_TRIGGER = 0x78
MSGPACK_PREREQ = 0x77
MSGPACK_ACTION = 0x76


class AbstractEngine(object):
    """Parent class to the real Engine as well as EngineProxy.

    Implements serialization methods and the __getattr__ for stored methods.

    By default, the deserializers will refuse to create LiSE entities. If
    you want them to, use my ``loading`` property to open a ``with`` block,
    in which deserialized entities will be created as needed.

    """
    from contextlib import contextmanager

    @contextmanager
    def loading(self):
        """Context manager for when you need to instantiate entities upon unpacking"""
        if getattr(self, '_initialized', False):
            raise ValueError("Already loading")
        self._initialized = False
        yield
        self._initialized = True

    def __getattr__(self, item):
        meth = super().__getattribute__('method').__getattr__(item)
        return MethodType(meth, self)

    def _pack_character(self, char):
        return umsgpack.Ext(MSGPACK_CHARACTER, umsgpack.packb(char.name, ext_handlers=self._pack_handlers))

    def _pack_place(self, place):
        return umsgpack.Ext(MSGPACK_PLACE, umsgpack.packb(
            (place.character.name, place.name), ext_handlers=self._pack_handlers
        ))

    def _pack_thing(self, thing):
        return umsgpack.Ext(MSGPACK_THING, umsgpack.packb(
            (thing.character.name, thing.name), ext_handlers=self._pack_handlers
        ))

    def _pack_portal(self, port):
        return umsgpack.Ext(MSGPACK_PORTAL, umsgpack.packb(
            (port.character.name, port.orig, port.dest), ext_handlers=self._pack_handlers
        ))

    def _pack_tuple(self, tup):
        return umsgpack.Ext(MSGPACK_TUPLE, umsgpack.packb(list(tup), ext_handlers=self._pack_handlers))

    def _pack_frozenset(self, frozs):
        return umsgpack.Ext(MSGPACK_FROZENSET, umsgpack.packb(list(frozs), ext_handlers=self._pack_handlers))

    def _pack_set(self, s):
        return umsgpack.Ext(MSGPACK_SET, umsgpack.packb(list(s), ext_handlers = self._pack_handlers))

    def _pack_exception(self, exc):
        return umsgpack.Ext(MSGPACK_EXCEPTION, umsgpack.packb(
            [exc.__class__.__name__] + list(exc.args), ext_handlers=self._pack_handlers
        ))

    def _pack_func(self, func):
        return umsgpack.Ext({
            'method': MSGPACK_METHOD,
            'function': MSGPACK_FUNCTION,
            'trigger': MSGPACK_TRIGGER,
            'prereq': MSGPACK_PREREQ,
            'action': MSGPACK_ACTION
        }[func.__module__], umsgpack.packb(func.__name__))

    def _pack_meth(self, func):
        return umsgpack.Ext(MSGPACK_METHOD, umsgpack.packb(func.__name__))

    def _unpack_char(self, ext):
        charn = umsgpack.unpackb(ext.data, ext_handlers=self._unpack_handlers)
        try:
            return self.character[charn]
        except KeyError:
            if getattr(self, '_initialized', True):
                raise
            return self.char_cls(self, charn)

    def _unpack_place(self, ext):
        charn, placen = umsgpack.unpackb(ext.data, ext_handlers=self._unpack_handlers)
        try:
            char = self.character[charn]
        except KeyError:
            if getattr(self, '_initialized', True):
                raise
            return self.place_cls(self.char_cls(self, charn), placen)
        try:
            return char.place[placen]
        except KeyError:
            if getattr(self, '_initialized', True):
                raise
            return self.place_cls(char, placen)

    def _unpack_thing(self, ext):
        charn, thingn = umsgpack.unpackb(ext.data, ext_handlers=self._unpack_handlers)
        try:
            char = self.character[charn]
        except KeyError:
            if getattr(self, '_initialized', True):
                raise
            return self.thing_cls(self.char_cls(self, charn), thingn)
        try:
            return char.thing[thingn]
        except KeyError:
            if getattr(self, '_initialized', True):
                raise
            return self.thing_cls(char, thingn)

    def _unpack_portal(self, ext):
        charn, orign, destn = umsgpack.unpackb(ext.data, ext_handlers=self._unpack_handlers)
        try:
            char = self.character[charn]
        except KeyError:
            if getattr(self, '_initialized', True):
                raise
            char = self.char_cls(self, charn)
        try:
            return char.portal[orign][destn]
        except KeyError:
            if getattr(self, '_initialized', True):
                raise
            return self.portal_cls(char, orign, destn)

    def _unpack_trigger(self, ext):
        return getattr(self.trigger, umsgpack.unpackb(ext.data))

    def _unpack_prereq(self, ext):
        return getattr(self.prereq, umsgpack.unpackb(ext.data))

    def _unpack_action(self, ext):
        return getattr(self.action, umsgpack.unpackb(ext.data))

    def _unpack_function(self, ext):
        return getattr(self.function, umsgpack.unpackb(ext.data))

    def _unpack_method(self, ext):
        return getattr(self.method, umsgpack.unpackb(ext.data))

    def _unpack_tuple(self, ext):
        return tuple(umsgpack.unpackb(ext.data, ext_handlers=self._unpack_handlers))

    def _unpack_frozenset(self, ext):
        return frozenset(umsgpack.unpackb(ext.data, ext_handlers=self._unpack_handlers))

    def _unpack_set(self, ext):
        return set(umsgpack.unpackb(ext.data, ext_handlers=self._unpack_handlers))

    def _unpack_exception(self, ext):
        excs = {
            # builtin exceptions
            'AssertionError': AssertionError,
            'AttributeError': AttributeError,
            'EOFError': EOFError,
            'FloatingPointError': FloatingPointError,
            'GeneratorExit': GeneratorExit,
            'ImportError': ImportError,
            'IndexError': IndexError,
            'KeyError': KeyError,
            'KeyboardInterrupt': KeyboardInterrupt,
            'MemoryError': MemoryError,
            'NameError': NameError,
            'NotImplementedError': NotImplementedError,
            'OSError': OSError,
            'OverflowError': OverflowError,
            'RecursionError': RecursionError,
            'ReferenceError': ReferenceError,
            'RuntimeError': RuntimeError,
            'StopIteration': StopIteration,
            'IndentationError': IndentationError,
            'TabError': TabError,
            'SystemError': SystemError,
            'SystemExit': SystemExit,
            'TypeError': TypeError,
            'UnboundLocalError': UnboundLocalError,
            'UnicodeError': UnicodeError,
            'UnicodeEncodeError': UnicodeEncodeError,
            'UnicodeDecodeError': UnicodeDecodeError,
            'UnicodeTranslateError': UnicodeTranslateError,
            'ValueError': ValueError,
            'ZeroDivisionError': ZeroDivisionError,
            # LiSE exceptions
            'NonUniqueError': exc.NonUniqueError,
            'AmbiguousAvatarError': exc.AmbiguousAvatarError,
            'AmbiguousUserError': exc.AmbiguousUserError,
            'RulesEngineError': exc.RulesEngineError,
            'RuleError': exc.RuleError,
            'RedundantRuleError': exc.RedundantRuleError,
            'UserFunctionError': exc.UserFunctionError,
            'WorldIntegrityError': exc.WorldIntegrityError,
            'CacheError': exc.CacheError,
            'TravelException': exc.TravelException
        }
        data = umsgpack.unpackb(ext.data, ext_handlers=self._unpack_handlers)
        if data[0] not in excs:
            return Exception(*data)
        return excs[data[0]](*data[1:])


    @reify
    def _unpack_handlers(self):
        return {
            MSGPACK_CHARACTER: self._unpack_char,
            MSGPACK_PLACE: self._unpack_place,
            MSGPACK_THING: self._unpack_thing,
            MSGPACK_PORTAL: self._unpack_portal,
            MSGPACK_FINAL_RULE: lambda obj: final_rule,
            MSGPACK_TUPLE: self._unpack_tuple,
            MSGPACK_FROZENSET: self._unpack_frozenset,
            MSGPACK_SET: self._unpack_set,
            MSGPACK_TRIGGER: self._unpack_trigger,
            MSGPACK_PREREQ: self._unpack_prereq,
            MSGPACK_ACTION: self._unpack_action,
            MSGPACK_FUNCTION: self._unpack_function,
            MSGPACK_METHOD: self._unpack_method,
            MSGPACK_EXCEPTION: self._unpack_exception
        }

    @reify
    def _pack_handlers(self):
        return {
            self.char_cls: self._pack_character,
            self.place_cls: self._pack_place,
            self.thing_cls: self._pack_thing,
            self.portal_cls: self._pack_portal,
            tuple: self._pack_tuple,
            frozenset: self._pack_frozenset,
            set: self._pack_set,
            FinalRule: lambda obj: umsgpack.Ext(MSGPACK_FINAL_RULE, b""),
            FunctionType: self._pack_func,
            MethodType: self._pack_meth,
            Exception: self._pack_exception
        }

    def pack(self, obj):
        return umsgpack.packb(obj, ext_handlers=self._pack_handlers)

    def unpack(self, bs):
        return umsgpack.unpackb(bs, ext_handlers=self._unpack_handlers)

    def coinflip(self):
        """Return True or False with equal probability."""
        return self.choice((True, False))

    def roll_die(self, d):
        """Roll a die with ``d`` faces. Return the result."""
        return self.randint(1, d)

    def dice(self, n, d):
        """Roll ``n`` dice with ``d`` faces, and yield the results.

        This is an iterator. You'll get the result of each die in
        successon.

        """
        for i in range(0, n):
            yield self.roll_die(d)

    def dice_check(self, n, d, target, comparator='<='):
        """Roll ``n`` dice with ``d`` sides, sum them, and return whether they
        are <= ``target``.

        If ``comparator`` is provided, use it instead of <=. You may
        use a string like '<' or '>='.

        """
        from operator import gt, lt, ge, le, eq, ne

        comps = {
            '>': gt,
            '<': lt,
            '>=': ge,
            '<=': le,
            '=': eq,
            '==': eq,
            '!=': ne
        }
        try:
            comparator = comps.get(comparator, comparator)
        except TypeError:
            pass
        return comparator(sum(self.dice(n, d)), target)

    def percent_chance(self, pct):
        """Given a ``pct``% chance of something happening right now, decide at
        random whether it actually happens, and return ``True`` or
        ``False`` as appropriate.

        Values not between 0 and 100 are treated as though they
        were 0 or 100, whichever is nearer.

        """
        if pct <= 0:
            return False
        if pct >= 100:
            return True
        return pct / 100 < self.random()

    betavariate = getnoplan('_rando.betavariate')
    choice = getnoplan('_rando.choice')
    expovariate = getnoplan('_rando.expovariate')
    gammavariate = getnoplan('_rando.gammavariate')
    gauss = getnoplan('_rando.gauss')
    getrandbits = getnoplan('_rando.getrandbits')
    lognormvariate = getnoplan('_rando.lognormvariate')
    normalvariate = getnoplan('_rando.normalvariate')
    paretovariate = getnoplan('_rando.paretovariate')
    randint = getnoplan('_rando.randint')
    random = getnoplan('_rando.random')
    randrange = getnoplan('_rando.randrange')
    sample = getnoplan('_rando.sample')
    shuffle = getnoplan('_rando.shuffle')
    triangular = getnoplan('_rando.triangular')
    uniform = getnoplan('_rando.uniform')
    vonmisesvariate = getnoplan('_rando.vonmisesvariate')
    weibullvariate = getnoplan('_rando.weibullvariate')


class Engine(AbstractEngine, gORM):
    """LiSE, the Life Simulator Engine.

    Each instance of LiSE maintains a connection to a database
    representing the state of a simulated world. Simulation rules
    within this world are described by lists of Python functions, some
    of which make changes to the world.

    The top-level data structure within LiSE is the character. Most
    data within the world model is kept in some character or other;
    these will quite frequently represent people, but can be readily
    adapted to represent any kind of data that can be comfortably
    described as a graph or a JSON object. Every change to a character
    will be written to the database.

    LiSE tracks history as a series of turns. In each turn, each
    simulation rule is evaluated once for each of the simulated
    entities it's been applied to. World changes in a given turn are
    remembered together, such that the whole world state can be
    rewound: simply set the properties ``branch`` and ``turn`` back to
    what they were just before the change you want to undo.

    Properties:

    - ``branch``: The fork of the timestream that we're on.
    - ``turn``: Units of time that have passed since the sim started.
    - ``time``: ``(branch, turn)``
    - ``tick``: A counter of how many changes have occurred this turn
    - ``character``: A mapping of :class:`Character` objects by name.
    - ``rule``: A mapping of all rules that have been made.
    - ``rulebook``: A mapping of lists of rules. They are followed in
      their order.  A whole rulebook full of rules may be assigned to
      an entity at once.
    - ``trigger``: A mapping of functions that might trigger a rule.
    - ``prereq``: A mapping of functions a rule might require to return
      ``True`` for it to run.
    - ``action``: A mapping of functions that might manipulate the world
      state as a result of a rule running.
    - ``function``: A mapping of generic functions.
    - ``string``: A mapping of strings, probably shown to the player
      at some point.
    - ``eternal``: Mapping of arbitrary serializable objects. It isn't
      sensitive to sim-time. A good place to keep game settings.
    - ``universal``: Another mapping of arbitrary serializable
      objects, but this one *is* sensitive to sim-time. Each turn, the
      state of the randomizer is saved here under the key
      ``'rando_state'``.

    """
    from .character import Character
    from .thing import Thing
    from .place import Place
    from .portal import Portal
    from .query import QueryEngine
    char_cls = Character
    thing_cls = Thing
    place_cls = node_cls = Place
    portal_cls = edge_cls = Portal
    query_engine_cls = QueryEngine
    illegal_graph_names = ['global', 'eternal', 'universal', 'rulebooks', 'rules']
    illegal_node_names = ['nodes', 'node_val', 'edges', 'edge_val', 'things']

    def _make_node(self, graph, node):
        if self._is_thing(graph.name, node):
            return self.thing_cls(graph, node)
        else:
            return self.place_cls(graph, node)

    def _make_edge(self, graph, orig, dest, idx=0):
        return self.portal_cls(graph, orig, dest)

    def get_delta(self, branch, turn_from, tick_from, turn_to, tick_to):
        """Get a dictionary describing changes to the world.

        Most keys will be character names, and their values will be dictionaries of
        the character's stats' new values, with ``None`` for deleted keys. Characters'
        dictionaries have special keys 'nodes' and 'edges' which contain booleans indicating
        whether the node or edge exists at the moment, and 'node_val' and 'edge_val' for
        the stats of those entities. For edges (also called portals) these dictionaries
        are two layers deep, keyed first by the origin, then by the destination.

        Characters also have special keys for the various rulebooks they have:

        * 'character_rulebook'
        * 'avatar_rulebook'
        * 'character_thing_rulebook'
        * 'character_place_rulebook'
        * 'character_portal_rulebook'

        And each node and edge may have a 'rulebook' stat of its own. If a node is a thing,
        it gets a 'location'; when the 'location' is deleted,
        that means it's back to being a place.

        Keys at the top level that are not character names:

        * 'rulebooks', a dictionary keyed by the name of each changed rulebook, the value
        being a list of rule names
        * 'rules', a dictionary keyed by the name of each changed rule, containing any
        of the lists 'triggers', 'prereqs', and 'actions'

        """
        from allegedb.window import update_window, update_backward_window
        if turn_from == turn_to:
            return self.get_turn_delta(branch, turn_to, tick_to, start_tick=tick_from)
        delta = super().get_delta(branch, turn_from, tick_from, turn_to, tick_to)
        if turn_from < turn_to:
            updater = partial(update_window, turn_from, tick_from, turn_to, tick_to)
            univbranches = self._universal_cache.journal.settings
            avbranches = self._avatarness_cache.journal.settings
            thbranches = self._things_cache.journal.settings
            rbbranches = self._rulebooks_cache.journal.settings
            trigbranches = self._triggers_cache.journal.settings
            preqbranches = self._prereqs_cache.journal.settings
            actbranches = self._actions_cache.journal.settings
            charrbbranches = self._characters_rulebooks_cache.journal.settings
            avrbbranches = self._avatars_rulebooks_cache.journal.settings
            charthrbbranches = self._characters_things_rulebooks_cache.journal.settings
            charplrbbranches = self._characters_places_rulebooks_cache.journal.settings
            charporbbranches = self._characters_portals_rulebooks_cache.journal.settings
            noderbbranches = self._nodes_rulebooks_cache.journal.settings
            edgerbbranches = self._portals_rulebooks_cache.journal.settings
        else:
            updater = partial(update_backward_window, turn_from, tick_from, turn_to, tick_to)
            univbranches = self._universal_cache.journal.presettings
            avbranches = self._avatarness_cache.journal.presettings
            thbranches = self._things_cache.journal.presettings
            rbbranches = self._rulebooks_cache.journal.presettings
            trigbranches = self._triggers_cache.journal.presettings
            preqbranches = self._prereqs_cache.journal.presettings
            actbranches = self._actions_cache.journal.presettings
            charrbbranches = self._characters_rulebooks_cache.journal.presettings
            avrbbranches = self._avatars_rulebooks_cache.journal.presettings
            charthrbbranches = self._characters_things_rulebooks_cache.journal.presettings
            charplrbbranches = self._characters_places_rulebooks_cache.journal.presettings
            charporbbranches = self._characters_portals_rulebooks_cache.journal.presettings
            noderbbranches = self._nodes_rulebooks_cache.journal.presettings
            edgerbbranches = self._portals_rulebooks_cache.journal.presettings

        def upduniv(_, key, val):
            delta.setdefault('universal', {})[key] = val
        if branch in univbranches:
            updater(upduniv, univbranches[branch])

        def updav(char, graph, node, av):
            delta.setdefault(char, {}).setdefault('avatars', {}).setdefault(graph, {})[node] = bool(av)
        if branch in avbranches:
            updater(updav, avbranches[branch])

        def updthing(char, thing, loc):
            if (
                char in delta and 'nodes' in delta[char]
                and thing in delta[char]['nodes'] and not
                delta[char]['nodes'][thing]
            ):
                return
            thingd = delta.setdefault(char, {}).setdefault('node_val', {}).setdefault(thing, {})
            thingd['location'] = loc
        if branch in thbranches:
            updater(updthing, thbranches[branch])
        # TODO handle arrival_time and next_arrival_time stats of things

        def updrb(whatev, rulebook, rules):
            delta.setdefault('rulebooks', {})[rulebook] = rules

        if branch in rbbranches:
            updater(updrb, rbbranches[branch])

        def updru(key, _, rule, funs):
            delta.setdefault('rules', {}).setdefault(rule, {})[key] = funs

        if branch in trigbranches:
            updater(partial(updru, 'triggers'), trigbranches[branch])

        if branch in preqbranches:
            updater(partial(updru, 'prereqs'), preqbranches[branch])

        if branch in actbranches:
            updater(partial(updru, 'actions'), actbranches[branch])

        def updcrb(key, _, character, rulebook):
            delta.setdefault(character, {})[key] = rulebook

        if branch in charrbbranches:
            updater(partial(updcrb, 'character_rulebook'), charrbbranches[branch])

        if branch in avrbbranches:
            updater(partial(updcrb, 'avatar_rulebook'), avrbbranches[branch])

        if branch in charthrbbranches:
            updater(partial(updcrb, 'character_thing_rulebook'), charthrbbranches[branch])

        if branch in charplrbbranches:
            updater(partial(updcrb, 'character_place_rulebook'), charplrbbranches[branch])

        if branch in charporbbranches:
            updater(partial(updcrb, 'character_portal_rulebook'), charporbbranches[branch])

        def updnoderb(character, node, rulebook):
            if (
                character in delta and 'nodes' in delta[character]
                and node in delta[character]['nodes'] and not delta[character]['nodes'][node]
            ):
                return
            delta.setdefault(character, {}).setdefault('node_val', {}).setdefault(node, {})['rulebook'] = rulebook

        if branch in noderbbranches:
            updater(updnoderb, noderbbranches[branch])

        def updedgerb(character, orig, dest, rulebook):
            if (
                character in delta and 'edges' in delta[character]
                and orig in delta[character]['edges'] and dest in delta[character]['edges'][orig]
                and not delta[character]['edges'][orig][dest]
            ):
                return
            delta.setdefault(character, {}).setdefault('edge_val', {}).setdefault(
                orig, {}).setdefault(dest, {})['rulebook'] = rulebook

        if branch in edgerbbranches:
            updater(updedgerb, edgerbbranches[branch])

        return delta

    def get_turn_delta(self, branch=None, turn=None, tick=None, start_tick=0):
        """Get a dictionary describing changes to the world within a given turn

        Defaults to the present turn, and stops at the present tick unless specified.

        See the documentation for ``get_delta`` for a detailed description of the
        delta format.

        """
        branch = branch or self.branch
        turn = turn or self.turn
        tick = tick or self.tick
        delta = super().get_turn_delta(branch, turn, start_tick, tick)
        if branch in self._avatarness_cache.journal.settings and turn in self._avatarness_cache.journal.settings[branch]:
            for chara, graph, node, is_av in self._avatarness_cache.journal.settings[branch][turn][start_tick:tick]:
                delta.setdefault(chara, {}).setdefault('avatars', {}).setdefault(graph, {})[node] = is_av
<<<<<<< HEAD
        if branch in self._things_cache.journal.settings and turn in self._things_cache.journal.settings[branch]:
            for chara, thing, (location, next_location) in self._things_cache.journal.settings[branch][turn][start_tick:tick]:
=======
        if branch in self._things_cache.settings and turn in self._things_cache.settings[branch]:
            for chara, thing, location in self._things_cache.settings[branch][turn][start_tick:tick]:
>>>>>>> fd95f7b0
                thingd = delta.setdefault(chara, {}).setdefault('node_val', {}).setdefault(thing, {})
                thingd['location'] = location
        delta['rulebooks'] = rbdif = {}
        if branch in self._rulebooks_cache.journal.settings and turn in self._rulebooks_cache.journal.settings[branch]:
            for _, rulebook, rules in self._rulebooks_cache.journal.settings[branch][turn][start_tick:tick]:
                rbdif[rulebook] = rules
        delta['rules'] = rdif = {}
        if branch in self._triggers_cache.journal.settings and turn in self._triggers_cache.journal.settings[branch]:
            for _, rule, funs in self._triggers_cache.journal.settings[branch][turn][start_tick:tick]:
                rdif.setdefault(rule, {})['triggers'] = funs
        if branch in self._prereqs_cache.journal.settings and turn in self._prereqs_cache.journal.settings[branch]:
            for _, rule, funs in self._prereqs_cache.journal.settings[branch][turn][start_tick:tick]:
                rdif.setdefault(rule, {})['prereqs'] = funs
        if branch in self._actions_cache.journal.settings and turn in self._triggers_cache.journal.settings[branch]:
            for _, rule, funs in self._triggers_cache.journal.settings[branch][turn][start_tick:tick]:
                rdif.setdefault(rule, {})['actions'] = funs

        if branch in self._characters_rulebooks_cache.journal.settings and turn in self._characters_rulebooks_cache.journal.settings[branch]:
            for _, character, rulebook in self._characters_rulebooks_cache.journal.settings[branch][turn][start_tick:tick]:
                delta.setdefault(character, {})['character_rulebook'] = rulebook
        if branch in self._avatars_rulebooks_cache.journal.settings and turn in self._avatars_rulebooks_cache.journal.settings[branch]:
            for _, character, rulebook in self._avatars_rulebooks_cache.journal.settings[branch][turn][start_tick:tick]:
                delta.setdefault(character, {})['avatar_rulebook'] = rulebook
        if branch in self._characters_things_rulebooks_cache.journal.settings and turn in self._characters_things_rulebooks_cache.journal.settings[branch]:
            for _, character, rulebook in self._characters_things_rulebooks_cache.journal.settings[branch][turn][start_tick:tick]:
                delta.setdefault(character, {})['character_thing_rulebook'] = rulebook
        if branch in self._characters_places_rulebooks_cache.journal.settings and turn in self._characters_places_rulebooks_cache.journal.settings[branch]:
            for _, character, rulebook in self._characters_places_rulebooks_cache.journal.settings[branch][turn][start_tick:tick]:
                delta.setdefault(character, {})['character_place_rulebook'] = rulebook
        if branch in self._characters_portals_rulebooks_cache.journal.settings and turn in self._characters_portals_rulebooks_cache.journal.settings[branch]:
            for _, character, rulebook in self._characters_portals_rulebooks_cache.journal.settings[branch][turn][start_tick:tick]:
                delta.setdefault(character, {})['character_portal_rulebook'] = rulebook

        if branch in self._nodes_rulebooks_cache.journal.settings and turn in self._nodes_rulebooks_cache.journal.settings[branch]:
            for character, node, rulebook in self._nodes_rulebooks_cache.journal.settings[branch][turn][start_tick:tick]:
                delta.setdefault(character, {}).setdefault('node_val', {}).setdefault(node, {})['rulebook'] = rulebook
        if branch in self._portals_rulebooks_cache.journal.settings and turn in self._portals_rulebooks_cache.journal.settings[branch]:
            for character, orig, dest, rulebook in self._portals_rulebooks_cache.journal.settings[branch][turn][start_tick:tick]:
                delta.setdefault(character, {}).setdefault('edge_val', {})\
                    .setdefault(orig, {}).setdefault(dest, {})['rulebook'] = rulebook
        return delta

    def _del_rulebook(self, rulebook):
        for (character, character_rulebooks) in \
             self._characters_rulebooks_cache.items():
            if rulebook not in character_rulebooks.values():
                continue
            for (which, rb) in character_rulebooks.items():
                if rb == rulebook:
                    raise ValueError(
                        "Rulebook still in use by {} as {}".format(
                            character, which
                        ))
        for (character, nodes) in self._nodes_rulebooks_cache.items():
            if rulebook not in nodes.values():
                continue
            for (node, rb) in nodes.items():
                if rb == rulebook:
                    raise ValueError(
                        "Rulebook still in use by node "
                        "{} in character {}".format(
                            node, character
                        ))
        for (character, origins) in self._portals_rulebooks_cache.items():
            for (origin, destinations) in origins.items():
                if rulebook not in destinations.values():
                    continue
                for (destination, rb) in destinations:
                    if rb == rulebook:
                        raise ValueError(
                            "Rulebook still in use by portal "
                            "{}->{} in character {}".format(
                                origin, destination, character
                            ))
        self.rule.query.rulebook_del_all(rulebook)
        del self._rulebooks_cache._data[rulebook]

    def _remember_avatarness(
            self, character, graph, node,
            is_avatar=True, branch=None, turn=None,
            tick=None
    ):
        """Use this to record a change in avatarness.

        Should be called whenever a node that wasn't an avatar of a
        character now is, and whenever a node that was an avatar of a
        character now isn't.

        ``character`` is the one using the node as an avatar,
        ``graph`` is the character the node is in.

        """
        branch = branch or self.branch
        turn = turn or self.turn
        tick = tick or self.tick
        self._avatarness_cache.store(
            character,
            graph,
            node,
            branch,
            turn,
            tick,
            not is_avatar,
            is_avatar
        )
        self.query.avatar_set(
            character,
            graph,
            node,
            branch,
            turn,
            tick,
            is_avatar
        )

    def _init_caches(self):
        from .xcollections import (
            StringStore,
            FunctionStore,
            CharacterMapping,
            UniversalMapping
        )
        from .cache import (
            Cache,
            InitializedCache,
            EntitylessCache,
            InitializedEntitylessCache,
            AvatarnessCache,
            AvatarRulesHandledCache,
            CharacterThingRulesHandledCache,
            CharacterPlaceRulesHandledCache,
            CharacterPortalRulesHandledCache,
            NodeRulesHandledCache,
            PortalRulesHandledCache,
            CharacterRulesHandledCache,
            ThingsCache
        )
        from .rule import AllRuleBooks, AllRules

        super()._init_caches()
        self._things_cache = ThingsCache(self)
        self._node_contents_cache = Cache(self)
        self.character = self.graph = CharacterMapping(self)
        self._universal_cache = EntitylessCache(self)
        self._rulebooks_cache = InitializedEntitylessCache(self)
        self._characters_rulebooks_cache = InitializedEntitylessCache(self)
        self._avatars_rulebooks_cache = InitializedEntitylessCache(self)
        self._characters_things_rulebooks_cache = InitializedEntitylessCache(self)
        self._characters_places_rulebooks_cache = InitializedEntitylessCache(self)
        self._characters_portals_rulebooks_cache = InitializedEntitylessCache(self)
        self._nodes_rulebooks_cache = InitializedCache(self)
        self._portals_rulebooks_cache = InitializedCache(self)
        self._triggers_cache = InitializedEntitylessCache(self)
        self._prereqs_cache = InitializedEntitylessCache(self)
        self._actions_cache = InitializedEntitylessCache(self)
        self._node_rules_handled_cache = NodeRulesHandledCache(self)
        self._portal_rules_handled_cache = PortalRulesHandledCache(self)
        self._character_rules_handled_cache = CharacterRulesHandledCache(self)
        self._avatar_rules_handled_cache = AvatarRulesHandledCache(self)
        self._character_thing_rules_handled_cache \
            = CharacterThingRulesHandledCache(self)
        self._character_place_rules_handled_cache \
            = CharacterPlaceRulesHandledCache(self)
        self._character_portal_rules_handled_cache \
            = CharacterPortalRulesHandledCache(self)
        self._avatarness_cache = AvatarnessCache(self)
        self._turns_completed = defaultdict(lambda: max((0, self.turn - 1)))
        """The last turn when the rules engine ran in each branch"""
        self.eternal = self.query.globl
        self.universal = UniversalMapping(self)
        if hasattr(self, '_action_file'):
            self.action = FunctionStore(self._action_file)
        if hasattr(self, '_prereq_file'):
            self.prereq = FunctionStore(self._prereq_file)
        if hasattr(self, '_trigger_file'):
            self.trigger = FunctionStore(self._trigger_file)
        if hasattr(self, '_function_file'):
            self.function = FunctionStore(self._function_file)
        if hasattr(self, '_method_file'):
            self.method = FunctionStore(self._method_file)
        self.rule = AllRules(self)
        self.rulebook = AllRuleBooks(self)
        if hasattr(self, '_string_file'):
            self.string = StringStore(
                self.query,
                self._string_file,
                self.eternal.setdefault('language', 'eng')
            )

    def _load_graphs(self):
        for charn in self.query.characters():
            self._graph_objs[charn] = self.char_cls(self, charn, init_rulebooks=False)

    def __init__(
            self,
            worlddb,
            *,
            string='strings.json',
            function='function.py',
            method='method.py',
            trigger='trigger.py',
            prereq='prereq.py',
            action='action.py',
            connect_args={},
            alchemy=False,
            commit_modulus=None,
            random_seed=None,
            logfun=None,
            validate=False,
            clear_code=False,
            clear_world=False
    ):
        """Store the connections for the world database and the code database;
        set up listeners; and start a transaction

        """
        import os
        worlddbpath = worlddb.replace('sqlite:///', '')
        if clear_world and os.path.exists(worlddbpath):
            os.remove(worlddbpath)
        if isinstance(string, str):
            self._string_file = string
            if clear_code and os.path.exists(string):
                os.remove(string)
        else:
            self.string = string
        if isinstance(function, str):
            self._function_file = function
            if clear_code and os.path.exists(function):
                os.remove(function)
        else:
            self.function = function
        if isinstance(method, str):
            self._method_file = method
            if clear_code and os.path.exists(method):
                os.remove(method)
        else:
            self.method = method
        if isinstance(trigger, str):
            self._trigger_file = trigger
            if clear_code and os.path.exists(trigger):
                os.remove(trigger)
        else:
            self.trigger = trigger
        if isinstance(prereq, str):
            self._prereq_file = prereq
            if clear_code and os.path.exists(prereq):
                os.remove(prereq)
        else:
            self.prereq = prereq
        if isinstance(action, str):
            self._action_file = action
            if clear_code and os.path.exists(action):
                os.remove(action)
        else:
            self.action = action
        super().__init__(
            worlddb,
            connect_args=connect_args,
            alchemy=alchemy,
            validate=validate
        )
        self.next_turn = NextTurn(self)
        if logfun is None:
            from logging import getLogger
            logger = getLogger(__name__)

            def logfun(level, msg):
                getattr(logger, level)(msg)
        self.log = logfun
        self.commit_modulus = commit_modulus
        self.random_seed = random_seed
        self._rules_iter = self._follow_rules()
        # set up the randomizer
        from random import Random
        self._rando = Random()
        if 'rando_state' in self.universal:
            self._rando.setstate(self.universal['rando_state'])
        else:
            self._rando.seed(self.random_seed)
            self.universal['rando_state'] = self._rando.getstate()
        if hasattr(self.method, 'init'):
            self.method.init(self)

    def _init_load(self, validate=False):
        from .rule import Rule
        q = self.query
<<<<<<< HEAD
        self._things_cache.load((
            (character, thing, branch, turn, tick, (oldloc, oldnxtloc), (location, next_location))
            for character, thing, branch, turn, tick, oldloc, location, oldnxtloc, next_location
            in q.things_dump()
        ), validate)
=======
        self._things_cache.load(q.things_dump(), validate)
>>>>>>> fd95f7b0
        super()._init_load(validate=validate)
        self._avatarness_cache.load((row[:-1] + (not row[-1], row[-1]) for row in q.avatars_dump()), validate)
        self._universal_cache.load(q.universals_dump(), validate)
        self._rulebooks_cache.load(q.rulebooks_dump(), validate)
        self._characters_rulebooks_cache.load(q.character_rulebook_dump(), validate)
        self._avatars_rulebooks_cache.load(q.avatar_rulebook_dump(), validate)
        self._characters_things_rulebooks_cache.load(q.character_thing_rulebook_dump(), validate)
        self._characters_places_rulebooks_cache.load(q.character_place_rulebook_dump(), validate)
        self._characters_portals_rulebooks_cache.load(q.character_portal_rulebook_dump(), validate)
        self._nodes_rulebooks_cache.load(q.node_rulebook_dump(), validate)
        self._portals_rulebooks_cache.load(q.portal_rulebook_dump(), validate)
        self._triggers_cache.load(q.rule_triggers_dump(), validate)
        self._prereqs_cache.load(q.rule_prereqs_dump(), validate)
        self._actions_cache.load(q.rule_actions_dump(), validate)
        for row in q.character_rules_handled_dump():
            self._character_rules_handled_cache.store(*row, loading=True)
        for row in q.avatar_rules_handled_dump():
            self._avatar_rules_handled_cache.store(*row, loading=True)
        for row in q.character_thing_rules_handled_dump():
            self._character_thing_rules_handled_cache.store(*row, loading=True)
        for row in q.character_place_rules_handled_dump():
            self._character_place_rules_handled_cache.store(*row, loading=True)
        for row in q.character_portal_rules_handled_dump():
            self._character_portal_rules_handled_cache.store(*row, loading=True)
        for row in q.node_rules_handled_dump():
            self._node_rules_handled_cache.store(*row, loading=True)
        for row in q.portal_rules_handled_dump():
            self._portal_rules_handled_cache.store(*row, loading=True)
        self._turns_completed.update(q.turns_completed_dump())
        self._rules_cache = {name: Rule(self, name, create=False) for name in q.rules_dump()}

    @property
    def stores(self):
        return (
            self.action,
            self.prereq,
            self.trigger,
            self.function,
            self.method,
            self.string
        )

    def debug(self, msg):
        """Log a message at level 'debug'"""
        self.log('debug', msg)

    def info(self, msg):
        """Log a message at level 'info'"""
        self.log('info', msg)

    def warning(self, msg):
        """Log a message at level 'warning'"""
        self.log('warning', msg)

    def error(self, msg):
        """Log a message at level 'error'"""
        self.log('error', msg)

    def critical(self, msg):
        """Log a message at level 'critical'"""
        self.log('critical', msg)

    def close(self):
        """Commit changes and close the database."""
        for store in self.stores:
            if hasattr(store, 'save'):
                store.save()
        super().close()

    def __enter__(self):
        """Return myself. For compatibility with ``with`` semantics."""
        return self

    def __exit__(self, *args):
        """Close on exit."""
        self.close()

    def _set_branch(self, v):
        super()._set_branch(v)
        self.time.send(self.time, branch=self._obranch, turn=self._oturn)

    def _set_turn(self, v):
        super()._set_turn(v)
        self.time.send(self.time, branch=self._obranch, turn=self._oturn)

    def _handled_char(self, charn, rulebook, rulen, branch, turn, tick):
        try:
            self._character_rules_handled_cache.store(
                charn, rulebook, rulen, branch, turn, tick
            )
        except ValueError:
            assert rulen in self._character_rules_handled_cache.handled[
                charn, rulebook, branch, turn
            ]
            return
        self.query.handled_character_rule(
            charn, rulebook, rulen, branch, turn, tick
        )

    def _handled_av(self, character, graph, avatar, rulebook, rule, branch, turn, tick):
        try:
            self._avatar_rules_handled_cache.store(
                character, graph, avatar, rulebook, rule, branch, turn, tick
            )
        except ValueError:
            assert rule in self._avatar_rules_handled_cache.handled[
                character, graph, avatar, rulebook, branch, turn
            ]
            return
        self.query.handled_avatar_rule(
            character, rulebook, rule, graph, avatar, branch, turn, tick
        )

    def _handled_char_thing(self, character, thing, rulebook, rule, branch, turn, tick):
        try:
            self._character_thing_rules_handled_cache.store(
                character, thing, rulebook, rule, branch, turn, tick
            )
        except ValueError:
            assert rule in self._character_thing_rules_handled_cache.handled[
                character, thing, rulebook, branch, turn
            ]
            return
        self.query.handled_character_thing_rule(
            character, rulebook, rule, thing, branch, turn, tick
        )

    def _handled_char_place(self, character, place, rulebook, rule, branch, turn, tick):
        try:
            self._character_place_rules_handled_cache.store(
                character, place, rulebook, rule, branch, turn, tick
            )
        except ValueError:
            assert rule in self._character_place_rules_handled_cache.handled[
                character, place, rulebook, branch, turn
            ]
            return
        self.query.handled_character_place_rule(
            character, rulebook, rule, place, branch, turn, tick
        )

    def _handled_char_port(self, character, orig, dest, rulebook, rule, branch, turn, tick):
        try:
            self._character_portal_rules_handled_cache.store(
                character, orig, dest, rulebook, rule, branch, turn, tick
            )
        except ValueError:
            assert rule in self._character_portal_rules_handled_cache.handled[
                character, orig, dest, rulebook, branch, turn
            ]
            return
        self.query.handled_character_portal_rule(
            character, orig, dest, rulebook, rule, branch, turn, tick
        )

    def _handled_node(self, character, node, rulebook, rule, branch, turn, tick):
        try:
            self._node_rules_handled_cache.store(
                character, node, rulebook, rule, branch, turn, tick
            )
        except ValueError:
            assert rule in self._node_rules_handled_cache.handled[
                character, node, rulebook, branch, turn
            ]
            return
        self.query.handled_node_rule(
            character, node, rulebook, rule, branch, turn, tick
        )

    def _handled_portal(self, character, orig, dest, rulebook, rule, branch, turn, tick):
        try:
            self._portal_rules_handled_cache.store(
                character, orig, dest, rulebook, rule, branch, turn, tick
            )
        except ValueError:
            assert rule in self._portal_rules_handled_cache.handled[
                character, orig, dest, rulebook, branch, turn
            ]
            return
        self.query.handled_portal_rule(
            character, orig, dest, rulebook, rule, branch, turn, tick
        )

    def _follow_rule(self, rule, handled_fun, branch, turn, *args):
        self.debug("following rule: " + repr(rule))
        satisfied = True
        for prereq in rule.prereqs:
            res = prereq(*args)
            if not res:
                satisfied = False
                break
        if not satisfied:
            return handled_fun()
        for trigger in rule.triggers:
            res = trigger(*args)
            if res:
                break
        else:
            return handled_fun()
        actres = []
        for action in rule.actions:
            res = action(*args)
            if res:
                actres.append(res)
        handled_fun()
        return actres

    def _follow_rules(self):
        # TODO: roll back changes done by rules that raise an exception
        # TODO: if there's a paradox while following some rule, start a new branch, copying handled rules
        from collections import defaultdict
        branch, turn, tick = self.btt()
        charmap = self.character
        rulemap = self.rule
        todo = defaultdict(list)

        def do_rule(tup):
            # Returns None if the entity following the rule no longer exists.
            # Better way to handle this?
            return {
                'character': lambda charactername, rulebook, rulename: self._follow_rule(
                    rulemap[rulename],
                    partial(self._handled_char, charactername, rulebook, rulename, branch, turn, tick),
                    branch, turn,
                    charmap[charactername]
                ) if charactername in charmap else None,
                'avatar': lambda charn, rulebook, graphn, avn, rulen: self._follow_rule(
                    rulemap[rulen],
                    partial(self._handled_av, charn, graphn, avn, rulebook, rulen, branch, turn, tick),
                    branch, turn,
                    charmap[graphn].node[avn]
                ) if self._node_exists(graphn, avn) else None,
                'character_thing': lambda charn, rulebook, rulen, thingn: self._follow_rule(
                    rulemap[rulen],
                    partial(self._handled_char_thing, charn, thingn, rulebook, rulen, branch, turn, tick),
                    branch, turn,
                    charmap[charn].thing[thingn]
                ) if charn in charmap and thingn in charmap[charn].thing else None,
                'character_place': lambda charn, rulebook, rulen, placen: self._follow_rule(
                    rulemap[rulen],
                    partial(self._handled_char_place, charn, placen, rulebook, rulen, branch, turn, tick),
                    branch, turn,
                    charmap[charn].place[placen]
                ) if charn in charmap and placen in charmap[charn].place else None,
                'character_portal': lambda charn, rulebook, rulen, orign, destn: self._follow_rule(
                    rulemap[rulen],
                    partial(self._handled_char_port, charn, orign, destn, rulebook, rulen, branch, turn, tick),
                    branch, turn,
                    charmap[charn].portal[orign][destn]
                ) if self._edge_exists(charn, orign, destn) else None,
                'node': lambda charn, noden, rulebook, rulen: self._follow_rule(
                    rulemap[rulen],
                    partial(self._handled_node, charn, noden, rulebook, rulen, branch, turn, tick),
                    branch, turn,
                    charmap[charn].node[noden]
                ) if self._node_exists(charn, noden) else None,
                'portal': lambda charn, orign, destn, rulebook, rulen: self._follow_rule(
                    rulemap[rulen],
                    partial(self._handled_portal, charn, orign, destn, rulebook, rulen, branch, turn, tick),
                    branch, turn,
                    charmap[charn].portal[orign][destn]
                ) if self._edge_exists(charn, orign, destn) else None
            }[tup[0]](*tup[1:])
        for (
            charactername, rulebook, rulename
        ) in self._character_rules_handled_cache.iter_unhandled_rules(
                branch, turn, tick
        ):
            if charactername not in charmap:
                continue
            todo[rulebook].append(('character', charactername, rulebook, rulename))
        for (
            charn, graphn, avn, rulebook, rulen
        ) in self._avatar_rules_handled_cache.iter_unhandled_rules(
                branch, turn, tick
        ):
            if charn not in charmap:
                continue
            char = charmap[charn]
            if graphn not in char.avatar or avn not in char.avatar[graphn]:
                continue
            todo[rulebook].append(('avatar', charn, rulebook, graphn, avn, rulen))
        for (
            charn, thingn, rulebook, rulen
        ) in self._character_thing_rules_handled_cache.iter_unhandled_rules(branch, turn, tick):
            if charn not in charmap or thingn not in charmap[charn].thing:
                continue
            todo[rulebook].append(('character_thing', charn, rulebook, rulen, thingn))
        for (
            charn, placen, rulebook, rulen
        ) in self._character_place_rules_handled_cache.iter_unhandled_rules(
            branch, turn, tick
        ):
            if charn not in charmap or placen not in charmap[charn].place:
                continue
            todo[rulebook].append(('character_place', charn, rulebook, rulen, placen))
        for (
            charn, orign, destn, rulebook, rulen
        ) in self._character_portal_rules_handled_cache.iter_unhandled_rules(
            branch, turn, tick
        ):
            if charn not in charmap:
                continue
            char = charmap[charn]
            if orign not in char.portal or destn not in char.portal[orign]:
                continue
            todo[rulebook].append(('character_portal', charn, rulebook, rulen, orign, destn))
        for (
                charn, noden, rulebook, rulen
        ) in self._node_rules_handled_cache.iter_unhandled_rules(
            branch, turn, tick
        ):
            if charn not in charmap or noden not in charmap[charn]:
                continue
            todo[rulebook].append(('node', charn, noden, rulebook, rulen))
        for (
                charn, orign, destn, rulebook, rulen
        ) in self._portal_rules_handled_cache.iter_unhandled_rules(
                branch, turn, tick
        ):
            if charn not in charmap:
                continue
            char = charmap[charn]
            if orign not in char.portal or destn not in char.portal[orign]:
                continue
            todo[rulebook].append(('portal', charn, orign, destn, rulebook, rulen))

        # TODO: rulebook priorities (not individual rule priorities, just follow the order of the rulebook)
        for rulebook in sort_set(todo.keys()):
            for rule in todo[rulebook]:
                try:
                    yield do_rule(rule)
                except StopIteration:
                    raise InnerStopIteration

    def advance(self):
        """Follow the next rule if available.

        If we've run out of rules, reset the rules iterator.

        """
        try:
            return next(self._rules_iter)
        except InnerStopIteration:
            self._rules_iter = self._follow_rules()
            return StopIteration()
        except StopIteration:
            self._rules_iter = self._follow_rules()
            return final_rule
        # except Exception as ex:
        #     self._rules_iter = self._follow_rules()
        #     return ex

    def new_character(self, name, data=None, **kwargs):
        """Create and return a new :class:`Character`."""
        self.add_character(name, data, **kwargs)
        return self.character[name]

    def add_character(self, name, data=None, **kwargs):
        """Create a new character.

        You'll be able to access it as a :class:`Character` object by
        looking up ``name`` in my ``character`` property.

        ``data``, if provided, should be a networkx-compatible graph
        object. Your new character will be a copy of it.

        Any keyword arguments will be set as stats of the new character.

        """
        self._init_graph(name, 'DiGraph')
        self._graph_objs[name] = self.char_cls(self, name, data, **kwargs)

    def del_character(self, name):
        """Remove the Character from the database entirely.

        This also deletes all its history. You'd better be sure.

        """
        self.query.del_character(name)
        self.del_graph(name)
        del self.character[name]

    def _is_thing(self, character, node):
        return self._things_cache.contains_entity(character, node, *self.btt())

    def _set_thing_loc(
            self, character, node, loc
    ):
        branch, turn, tick = self.nbtt()
<<<<<<< HEAD
        try:
            (oldloc, oldnxtloc) = self._things_cache.retrieve(
                character, node, branch, turn, tick
            )
        except KeyError:
            oldloc = oldnxtloc = None
        self._things_cache.store(character, node, branch, turn, tick, (oldloc, oldnxtloc), (loc, nextloc))
        self.query.thing_loc_and_next_set(
=======
        self._things_cache.store(character, node, branch, turn, tick, loc)
        self.query.set_thing_loc(
>>>>>>> fd95f7b0
            character,
            node,
            branch,
            turn,
            tick,
<<<<<<< HEAD
            oldloc,
            loc,
            oldnxtloc,
            nextloc
=======
            loc
>>>>>>> fd95f7b0
        )

    def alias(self, v, stat='dummy'):
        from .util import EntityStatAccessor
        r = DummyEntity(self)
        r[stat] = v
        return EntityStatAccessor(r, stat, engine=self)

    def entityfy(self, v, stat='dummy'):
        from .query import Query
        from .util import EntityStatAccessor
        if (
                isinstance(v, self.thing_cls) or
                isinstance(v, self.place_cls) or
                isinstance(v, self.portal_cls) or
                isinstance(v, Query) or
                isinstance(v, EntityStatAccessor)
        ):
            return v
        return self.alias(v, stat)

    def turns_when(self, qry):
        for branch, turn in qry.iter_turns():
            yield turn<|MERGE_RESOLUTION|>--- conflicted
+++ resolved
@@ -711,13 +711,8 @@
         if branch in self._avatarness_cache.journal.settings and turn in self._avatarness_cache.journal.settings[branch]:
             for chara, graph, node, is_av in self._avatarness_cache.journal.settings[branch][turn][start_tick:tick]:
                 delta.setdefault(chara, {}).setdefault('avatars', {}).setdefault(graph, {})[node] = is_av
-<<<<<<< HEAD
         if branch in self._things_cache.journal.settings and turn in self._things_cache.journal.settings[branch]:
-            for chara, thing, (location, next_location) in self._things_cache.journal.settings[branch][turn][start_tick:tick]:
-=======
-        if branch in self._things_cache.settings and turn in self._things_cache.settings[branch]:
-            for chara, thing, location in self._things_cache.settings[branch][turn][start_tick:tick]:
->>>>>>> fd95f7b0
+            for chara, thing, location in self._things_cache.journal.settings[branch][turn][start_tick:tick]:
                 thingd = delta.setdefault(chara, {}).setdefault('node_val', {}).setdefault(thing, {})
                 thingd['location'] = location
         delta['rulebooks'] = rbdif = {}
@@ -1005,15 +1000,7 @@
     def _init_load(self, validate=False):
         from .rule import Rule
         q = self.query
-<<<<<<< HEAD
-        self._things_cache.load((
-            (character, thing, branch, turn, tick, (oldloc, oldnxtloc), (location, next_location))
-            for character, thing, branch, turn, tick, oldloc, location, oldnxtloc, next_location
-            in q.things_dump()
-        ), validate)
-=======
         self._things_cache.load(q.things_dump(), validate)
->>>>>>> fd95f7b0
         super()._init_load(validate=validate)
         self._avatarness_cache.load((row[:-1] + (not row[-1], row[-1]) for row in q.avatars_dump()), validate)
         self._universal_cache.load(q.universals_dump(), validate)
@@ -1404,32 +1391,14 @@
             self, character, node, loc
     ):
         branch, turn, tick = self.nbtt()
-<<<<<<< HEAD
-        try:
-            (oldloc, oldnxtloc) = self._things_cache.retrieve(
-                character, node, branch, turn, tick
-            )
-        except KeyError:
-            oldloc = oldnxtloc = None
-        self._things_cache.store(character, node, branch, turn, tick, (oldloc, oldnxtloc), (loc, nextloc))
-        self.query.thing_loc_and_next_set(
-=======
         self._things_cache.store(character, node, branch, turn, tick, loc)
         self.query.set_thing_loc(
->>>>>>> fd95f7b0
             character,
             node,
             branch,
             turn,
             tick,
-<<<<<<< HEAD
-            oldloc,
-            loc,
-            oldnxtloc,
-            nextloc
-=======
             loc
->>>>>>> fd95f7b0
         )
 
     def alias(self, v, stat='dummy'):
