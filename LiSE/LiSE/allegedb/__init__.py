--- conflicted
+++ resolved
@@ -796,7 +796,6 @@
             edges = graph._edges_state()
             val = graph._val_state()
             snapp(graphn, branch, turn, tick, nodes, edges, val)
-<<<<<<< HEAD
             nkfs.append((graphn, branch, turn, tick, nodes, edges, val))
             kfl.append((graphn, branch, turn, tick))
             kfs.add((branch, turn, tick))
@@ -811,13 +810,6 @@
                 kfdg[branch][turn].add(tick)
     
     def _load_at(self, branch, turn, tick):
-=======
-            self._new_keyframes.append(
-                (graphn, branch, turn, tick, nodes, edges, val))
-
-    def _init_load(self, validate=False):
-        assert hasattr(self, 'graph')
->>>>>>> 5351c22c
         snap_keyframe = self._snap_keyframe
         latest_past_keyframe = None
         earliest_future_keyframe = None
@@ -1632,12 +1624,8 @@
             self.query.plan_ticks_insert_many(self._plan_ticks_uncommitted)
         if self._new_keyframes:
             self.query.keyframes_insert_many(self._new_keyframes)
-<<<<<<< HEAD
-=======
             self._new_keyframes = []
->>>>>>> 5351c22c
         self.query.commit()
-        self._new_keyframes = []
         self._plans_uncommitted = []
         self._plan_ticks_uncommitted = []
 
@@ -1658,7 +1646,6 @@
                 nodes = data._nodes_state()
                 edges = data._edges_state()
                 val = data._val_state()
-<<<<<<< HEAD
                 self._snap_keyframe(name, branch, turn, tick,
                                     nodes, edges, val)
                 self._new_keyframes.append((
@@ -1669,45 +1656,22 @@
                 self._new_keyframes.append((
                     name, branch, turn, tick, data._node, data._adj, data.graph
                 ))
-=======
-                self._snap_keyframe(name, branch, turn, tick, nodes, edges, val)
-                self._new_keyframes.append(
-                    (name, branch, turn, tick, nodes, edges, val)
-                )
-            elif isinstance(data, nx.Graph):
-                self._snap_keyframe(name, branch, turn, tick, data._node, data._adj, data.graph)
-                self._new_keyframes.append(
-                    (name, branch, turn, tick, data._node, data._adj, data.graph)
-                )
->>>>>>> 5351c22c
             elif isinstance(data, dict):
                 try:
                     data = nx.from_dict_of_dicts(data)
                 except AttributeError:
                     data = nx.from_dict_of_lists(data)
                 self._snap_keyframe(name, branch, turn, tick, data._node, data._adj, data.graph)
-<<<<<<< HEAD
                 self._new_keyframes.append((
                     name, branch, turn, tick, data._node, data._adj, data.graph
                 ))
-=======
-                self._new_keyframes.append(
-                    (name, branch, turn, tick, data._node, data._adj, data.graph)
-                )
->>>>>>> 5351c22c
             else:
                 if len(data) != 3 or not all(isinstance(d, dict) for d in data):
                     raise ValueError("Invalid graph data")
                 self._snap_keyframe(name, branch, turn, tick, *data)
-<<<<<<< HEAD
                 self._new_keyframes.append((
                     name, branch, turn, tick
                 ) + tuple(data))
-=======
-                self._new_keyframes.append(
-                    (name, branch, turn, tick) + tuple(data)
-                )
->>>>>>> 5351c22c
 
     def new_graph(self, name, data=None, **attr):
         """Return a new instance of type Graph, initialized with the given
