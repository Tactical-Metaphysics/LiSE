--- conflicted
+++ resolved
@@ -480,22 +480,6 @@
 					ret = frozenset(adds)
 			elif stoptime == (branch, turn, tick):
 				try:
-<<<<<<< HEAD
-					kf = self.keyframe[parentity][branch][turn][tick]
-					ret = frozenset(kf.keys())
-				except HistoricKeyError:
-					# there's a keyframe now, but we have no data in it.
-					ret = frozenset()
-			else:
-				adds, dels = get_adds_dels(
-					parentity, branch, turn, tick, stoptime=stoptime
-				)
-				kf = self.keyframe[parentity][stoptime[0]][stoptime[1]][
-					stoptime[2]
-				]
-				keys_now = kf.keys().union(adds).difference(dels)
-				ret = frozenset(keys_now)
-=======
 					kf = self._get_keyframe(parentity, branch, turn, tick)
 					ret = frozenset(kf.keys())
 				except KeyError:
@@ -508,7 +492,6 @@
 					parentity, branch, turn, tick, stoptime=stoptime
 				)
 				ret = frozenset(adds)
->>>>>>> 67adf9d2
 			if keycache2:
 				if keycache3:
 					keycache3[tick] = ret
