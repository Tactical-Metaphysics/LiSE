# This file is part of allegedb, an object-relational mapper for versioned graphs.
# Copyright (C) Zachary Spector. public@zacharyspector.com
#
# This program is free software: you can redistribute it and/or modify
# it under the terms of the GNU Affero General Public License as published by
# the Free Software Foundation, version 3.
#
# This program is distributed in the hope that it will be useful,
# but WITHOUT ANY WARRANTY; without even the implied warranty of
# MERCHANTABILITY or FITNESS FOR A PARTICULAR PURPOSE.  See the
# GNU Affero General Public License for more details.
#
# You should have received a copy of the GNU Affero General Public License
# along with this program.  If not, see <https://www.gnu.org/licenses/>.
"""WindowDict, the core data structure used by allegedb's caching system.

It resembles a dictionary, more specifically a defaultdict-like where retrieving
a key that isn't set will get the highest set key that is lower than the key
you asked for (and thus, keys must be orderable). It is optimized for retrieval
of the same key and neighboring ones repeatedly and in sequence.

"""

from abc import abstractmethod, ABC
from collections import deque
from collections.abc import (
	Mapping,
	MutableMapping,
	KeysView,
	ItemsView,
	ValuesView,
)
from itertools import chain
from operator import itemgetter, lt, le
from threading import Lock
from typing import (
	Union,
	Callable,
	Dict,
	List,
	Tuple,
	Any,
	Iterable,
	Set,
	Optional,
)
from enum import Enum

get0 = itemgetter(0)
get1 = itemgetter(1)


class Direction(Enum):
	FORWARD = "forward"
	BACKWARD = "backward"


def update_window(
	turn_from: int,
	tick_from: int,
	turn_to: int,
	tick_to: int,
	updfun: Callable,
	branchd: Dict[int, List[tuple]],
):
	"""Iterate over some time in ``branchd``, call ``updfun`` on the values"""
	if turn_from in branchd:
		# Not including the exact tick you started from,
		# because deltas are *changes*
		for past_state in branchd[turn_from][tick_from + 1 :]:
			updfun(*past_state)
	for midturn in range(turn_from + 1, turn_to):
		if midturn in branchd:
			for past_state in branchd[midturn][:]:
				updfun(*past_state)
	if turn_to in branchd:
		for past_state in branchd[turn_to][: tick_to + 1]:
			updfun(*past_state)


def update_backward_window(
	turn_from: int,
	tick_from: int,
	turn_to: int,
	tick_to: int,
	updfun: Callable,
	branchd: Dict[int, List[tuple]],
):
	"""Iterate backward over time in ``branchd``, call ``updfun`` on the values"""
	if turn_from in branchd:
		for future_state in reversed(branchd[turn_from][:tick_from]):
			updfun(*future_state)
	for midturn in range(turn_from - 1, turn_to, -1):
		if midturn in branchd:
			for future_state in reversed(branchd[midturn][:]):
				updfun(*future_state)
	if turn_to in branchd:
		for future_state in reversed(branchd[turn_to][tick_to + 1 :]):
			updfun(*future_state)


class HistoricKeyError(KeyError):
	"""Distinguishes deleted keys from those that were never set"""

	def __init__(self, *args, deleted=False):
		super().__init__(*args)
		self.deleted = deleted


def within_history(rev: int, windowdict: "WindowDict"):
	"""Return whether the windowdict has history at the revision."""
	if not windowdict:
		return False
	begin = (
		windowdict._past[0][0]
		if windowdict._past
		else windowdict._future[-1][0]
	)
	end = (
		windowdict._future[0][0]
		if windowdict._future
		else windowdict._past[-1][0]
	)
	return begin <= rev <= end


class WindowDictKeysView(ABC, KeysView):
	"""Look through all the keys a WindowDict contains."""

	_mapping: "WindowDict"

	def __contains__(self, rev: int):
		return rev in self._mapping._keys

	def __iter__(self):
		past = self._mapping._past
		future = self._mapping._future
		if past:
			yield from map(get0, past)
		if future:
			yield from map(get0, reversed(future))


class WindowDictItemsView(ABC, ItemsView):
	"""Look through everything a WindowDict contains."""

	_mapping: "WindowDict"

	def __contains__(self, item: Tuple[int, Any]):
		(rev, v) = item
		mapp = self._mapping
		if not within_history(rev, mapp):
			return False
		for mrev, mv in mapp._past:
			if mrev == rev:
				return mv == v
		for mrev, mv in mapp._future:
			if mrev == rev:
				return mv == v
		return False

	def __iter__(self):
		past = self._mapping._past
		future = self._mapping._future
		if past:
			yield from past
		if future:
			yield from future


class WindowDictPastFutureKeysView(ABC, KeysView):
	"""View on a WindowDict's keys relative to last lookup"""

	_mapping: Union["WindowDictPastView", "WindowDictFutureView"]

	def __iter__(self):
		if not self._mapping.stack:
			return
		yield from map(get0, reversed(self._mapping.stack))

	def __contains__(self, item: int):
		return item in self._mapping and item in map(get0, self._mapping.stack)


class WindowDictPastFutureItemsView(ABC, ItemsView):
	_mapping: Union["WindowDictPastView", "WindowDictFutureView"]

	@staticmethod
	@abstractmethod
	def _out_of_range(item: tuple, stack: list):
		pass

	def __iter__(self):
		if not self._mapping.stack:
			return
		yield from reversed(self._mapping.stack)

	def __contains__(self, item: Tuple[int, Any]):
		if self._out_of_range(item, self._mapping.stack):
			return False
		i0, i1 = item
		for j0, j1 in self._mapping.stack:
			if i0 == j0:
				return i1 == j1
		return False


class WindowDictPastItemsView(WindowDictPastFutureItemsView):
	@staticmethod
	def _out_of_range(item: Tuple[int, Any], stack: List[Tuple[int, Any]]):
		return item[0] < stack[0][0] or item[0] > stack[-1][0]


class WindowDictFutureItemsView(WindowDictPastFutureItemsView):
	"""View on a WindowDict's future items relative to last lookup"""

	@staticmethod
	def _out_of_range(item: Tuple[int, Any], stack: List[Tuple[int, Any]]):
		return item[0] < stack[-1][0] or item[0] > stack[0][0]


class WindowDictPastFutureValuesView(ABC, ValuesView):
	"""Abstract class for views on the past or future values of a WindowDict"""

	_mapping: Union["WindowDictPastView", "WindowDictFutureView"]

	def __iter__(self):
		stack = self._mapping.stack
		if not stack:
			return
		yield from map(get1, reversed(stack))

	def __contains__(self, item: Any):
		stack = self._mapping.stack
		if not stack:
			return False
		return item in map(get1, stack)


class WindowDictValuesView(ABC, ValuesView):
	"""Look through all the values that a WindowDict contains."""

	_mapping: "WindowDict"

	def __contains__(self, value: Any):
		past = self._mapping._past
		future = self._mapping._future
		if past:
			for rev, v in past:
				if v == value:
					return True
		if future:
			for rev, v in future:
				if v == value:
					return True
		return False

	def __iter__(self):
		past = self._mapping._past
		future = self._mapping._future
		if past:
			yield from map(get1, past)
		if future:
			yield from map(get1, future)


class WindowDictPastFutureView(ABC, Mapping):
	"""Abstract class for historical views on WindowDict"""

	__slots__ = ("stack",)
	stack: List[Tuple[int, Any]]

	def __init__(self, stack: List[Tuple[int, Any]]) -> None:
		self.stack = stack

	def __len__(self) -> int:
		stack = self.stack
		if not stack:
			return 0
		return len(stack)


class WindowDictPastView(WindowDictPastFutureView):
	"""Read-only mapping of just the past of a WindowDict"""

	def __iter__(self) -> Iterable[int]:
		stack = self.stack
		if not stack:
			return
		yield from map(get0, reversed(stack))

	def __getitem__(self, key: int) -> Any:
		stack = self.stack
		if not stack or key < stack[0][0] or key > stack[-1][0]:
			raise KeyError
		for rev, value in stack:
			if rev == key:
				return value
		raise KeyError

	def keys(self) -> WindowDictPastFutureKeysView:
		return WindowDictPastFutureKeysView(self)

	def items(self) -> WindowDictPastItemsView:
		return WindowDictPastItemsView(self)

	def values(self) -> WindowDictPastFutureValuesView:
		return WindowDictPastFutureValuesView(self)


class WindowDictFutureView(WindowDictPastFutureView):
	"""Read-only mapping of just the future of a WindowDict"""

	def __iter__(self):
		stack = self.stack
		if not stack:
			return
		yield from map(get0, reversed(stack))

	def __getitem__(self, key: int):
		stack = self.stack
		if not stack or key < stack[-1][0] or key > stack[0][0]:
			raise KeyError
		for rev, value in stack:
			if rev == key:
				return value
		raise KeyError

	def keys(self) -> WindowDictPastFutureKeysView:
		return WindowDictPastFutureKeysView(self)

	def items(self) -> WindowDictFutureItemsView:
		return WindowDictFutureItemsView(self)

	def values(self) -> WindowDictPastFutureValuesView:
		return WindowDictPastFutureValuesView(self)


class WindowDictSlice:
	"""A slice of history in which the start is earlier than the stop"""

	__slots__ = ["dic", "slic"]
	dic: "WindowDict"
	slic: slice

	def __init__(self, dic: "WindowDict", slic: slice):
		self.dic = dic
		self.slic = slic

	def __reversed__(self) -> Iterable[Any]:
		return iter(WindowDictReverseSlice(self.dic, self.slic))

	def __iter__(self):
		dic = self.dic
		if not dic:
			return
		slic = self.slic
		if slic.step is not None:
			for i in range(
				slic.start or dic.beginning,
				slic.stop or dic.end + 1,
				slic.step,
			):
				yield dic[i]
			return
		if slic.start is None and slic.stop is None:
			yield from map(get1, dic._past)
			yield from map(get1, reversed(dic._future))
			return
		with dic._lock:
			if slic.start is not None and slic.stop is not None:
				if slic.stop == slic.start:
					yield dic[slic.stop]
					return
				past = dic._past
				future = dic._future
				if slic.start < slic.stop:
					left, right = slic.start, slic.stop
					dic._seek(right)
					if not past:
						return
					if past[-1][0] == right:
						future.append(past.pop())
					cmp = lt
				else:
					left, right = slic.stop, slic.start
					dic._seek(right)
					cmp = le
				if not past:
					return
				it = iter(past)
				p0, p1 = next(it)
				while cmp(p0, left):
					try:
						p0, p1 = next(it)
					except StopIteration:
						return
				else:
					yield p1
				yield from map(get1, it)
			elif slic.start is None:
				stac = dic._past + list(reversed(dic._future))
				while stac and stac[-1][0] >= slic.stop:
					stac.pop()
				yield from map(get1, stac)
				return
			else:  # slic.stop is None
				if not dic._past and not dic._future:
					return
				chan = chain(dic._past, reversed(dic._future))
				nxt = next(chan)
				while nxt[0] < slic.start:
					try:
						nxt = next(chan)
					except StopIteration:
						return
				yield get1(nxt)
				yield from map(get1, chan)


class WindowDictReverseSlice:
	"""A slice of history in which the start is later than the stop"""

	__slots__ = ["dict", "slice"]

	def __init__(self, dict: "WindowDict", slic: slice):
		self.dict = dict
		self.slice = slic

	def __reversed__(self):
		return iter(WindowDictSlice(self.dict, self.slice))

	def __iter__(self):
		dic = self.dict
		if not dic:
			return
		slic = self.slice
		if slic.step is not None:
			for i in range(
				slic.start or dic.end, slic.stop or dic.beginning, slic.step
			):
				yield dic[i]
			return
		if slic.start is None and slic.stop is None:
			yield from map(get1, dic._future)
			yield from map(get1, reversed(dic._past))
			return
		with dic._lock:
			if slic.start is not None and slic.stop is not None:
				if slic.start == slic.stop:
					yield dic[slic.stop]
					return
				if slic.start < slic.stop:
					left, right = slic.start, slic.stop
					dic._seek(right)
					it = reversed(dic._past)
					next(it)
					cmp = lt
				else:
					left, right = slic.stop, slic.start
					dic._seek(right)
					it = reversed(dic._past)
					cmp = le
				for frev, fv in it:
					if cmp(frev, left):
						return
					yield fv
			elif slic.start is None:
				stac = dic._past + list(reversed(dic._future))
				while stac and stac[-1][0] >= slic.stop:
					stac.pop()
				yield from map(get1, reversed(stac))
			else:  # slic.stop is None
				stac = deque(dic._past)
				stac.extend(reversed(dic._future))
				while stac and stac[0][0] < slic.start:
					stac.popleft()
				yield from map(get1, reversed(stac))


class WindowDict(MutableMapping):
	"""A dict that keeps every value that a variable has had over time.

	Look up a revision number in this dict, and it will give you the
	effective value as of that revision. Keys should always be
	revision numbers.

	Optimized for the cases where you look up the same revision
	repeatedly, or its neighbors.

	This supports slice notation to get all values in a given
	time-frame. If you do not supply a step, you'll just get the
	values, with no indication of when they're from exactly --
	so explicitly supply a step of 1 to get the value at each point in
	the slice, or use the ``future`` and ``past`` methods to get read-only
	mappings of data relative to a particular revision.

	Unlike slices of eg. lists, you can slice with a start greater than the stop
	even if you don't supply a step. That will get you values in reverse order.

	"""

	__slots__ = ("_future", "_past", "_keys", "_last", "_lock")

	_past: List[Tuple[int, Any]]
	_future: List[Tuple[int, Any]]
	_keys: Set[int]
	_last: Optional[int]

	@property
	def beginning(self) -> Optional[int]:
		if not self._past:
			if not self._future:
				return None
			return self._future[-1][0]
		return self._past[0][0]

	@property
	def end(self) -> Optional[int]:
		if not self._future:
			if not self._past:
				return None
			return self._past[-1][0]
		return self._future[0][0]

	def future(self, rev: int = None) -> WindowDictFutureView:
		"""Return a Mapping of items after the given revision.

		Default revision is the last one looked up.

		"""
		if rev is not None:
			with self._lock:
				self._seek(rev)
		return WindowDictFutureView(self._future)

	def past(self, rev: int = None) -> WindowDictPastView:
		"""Return a Mapping of items at or before the given revision.

		Default revision is the last one looked up.

		"""
		if rev is not None:
			with self._lock:
				self._seek(rev)
		return WindowDictPastView(self._past)

	def search(self, rev: int) -> Any:
		"""Alternative access for far-away revisions

		This uses a binary search, which is faster in the case of random
		access, but not in the case of fast-forward and rewind, which are
		more common in time travel.

		This arranges the cache to optimize retrieval of the same and
		nearby revisions, same as normal lookups.

		"""

		def recurse(revs: List[Tuple[int, Any]]) -> Any:
			if len(revs) < 1:
				raise HistoricKeyError(
					"No data ever for revision", rev, deleted=False
				)
			elif len(revs) == 1:
				if revs[0][0] <= rev:
					return revs[0]
				raise HistoricKeyError("Can't retrieve revision", rev)
			pivot = len(revs) // 2
			before = revs[:pivot]
			after = revs[pivot:]
			assert before and after
			if rev < after[0][0]:
				if rev > before[-1][0]:
					return before[-1]
				return recurse(before)
			elif rev == before[-1][0]:
				return before[-1]
			else:
				return recurse(after)

		with self._lock:
			revs = self._past + list(reversed(self._future))
			if len(revs) == 1:
				result_rev, result = revs[0]
				if rev < result_rev:
<<<<<<< HEAD
					raise HistoricKeyError(
						"No data ever for revision", rev, deleted=False
					)
=======
					raise HistoricKeyError("No data ever for revision", rev)
>>>>>>> b5a28416
			else:
				result_rev, result = recurse(revs)
			i = revs.index((result_rev, result)) + 1
			self._past = revs[:i]
			self._future = list(reversed(revs[i:]))
			self._last = rev
			return result

	def _seek(self, rev: int) -> None:
		"""Arrange the caches to help look up the given revision."""
		if rev == self._last:
			return
		past = self._past
		future = self._future
		# To optimize for random access, I'd want to do binary search...
		# but time travel *isn't* random access; most of the time you
		# want to go only a little bit back or forward.
		if future:
			appender = past.append
			popper = future.pop
			future_start = future[-1][0]
			while future_start <= rev:
				appender(popper())
				if future:
					future_start = future[-1][0]
				else:
					break
		if past:
			popper = past.pop
			appender = future.append
			past_end = past[-1][0]
			while past_end > rev:
				appender(popper())
				if past:
					past_end = past[-1][0]
				else:
					break
		self._last = rev

	def rev_gettable(self, rev: int) -> bool:
		beg = self.beginning
		if beg is None:
			return False
		return rev >= beg

	def rev_before(self, rev: int):
		"""Return the latest past rev on which the value changed."""
		with self._lock:
			self._seek(rev)
			if self._past:
				return self._past[-1][0]

	def rev_after(self, rev: int):
		"""Return the earliest future rev on which the value will change."""
		with self._lock:
			self._seek(rev)
			if self._future:
				return self._future[-1][0]

	def initial(self) -> Any:
		"""Return the earliest value we have"""
		if self._past:
			return self._past[0][1]
		if self._future:
			return self._future[-1][1]
		raise KeyError("No data")

	def final(self) -> Any:
		"""Return the latest value we have"""
		if self._future:
			return self._future[0][1]
		if self._past:
			return self._past[-1][1]
		raise KeyError("No data")

	def truncate(self, rev: int, direction: Direction = "forward") -> None:
		"""Delete everything after the given revision, exclusive.

		With direction='backward', delete everything before the revision,
		exclusive, instead.

		"""
		with self._lock:
			self._seek(rev)
			if direction == "forward":
				self._keys.difference_update(map(get0, self._future))
				self._future = []
			elif direction == "backward":
				if not self._past:
					return
				if self._past[-1][0] == rev:
					self._keys.difference_update(map(get0, self._past[:-1]))
					self._past = [self._past[-1]]
				else:
					self._keys.difference_update(map(get0, self._past))
					self._past = []
			else:
				raise ValueError("Need direction 'forward' or 'backward'")

	def keys(self) -> WindowDictKeysView:
		return WindowDictKeysView(self)

	def items(self) -> WindowDictItemsView:
		return WindowDictItemsView(self)

	def values(self) -> WindowDictValuesView:
		return WindowDictValuesView(self)

	def __bool__(self) -> bool:
		return bool(self._keys)

	def copy(self):
		with self._lock:
			empty = WindowDict.__new__(WindowDict)
			empty._past = self._past.copy()
			empty._future = self._future.copy()
			empty._keys = self._keys.copy()
			empty._last = self._last
			return empty

	def __init__(
		self, data: Union[List[Tuple[int, Any]], Dict[int, Any]] = None
	) -> None:
		self._lock = Lock()
		with self._lock:
			if not data:
				self._past = []
			elif isinstance(data, Mapping):
				self._past = list(data.items())
			else:
				# assume it's an orderable sequence of pairs
				self._past = list(data)
			self._past.sort()
			self._future = []
			self._keys = set(map(get0, self._past))
			self._last = None

	def __iter__(self) -> Iterable[Any]:
		if not self:
			return
		if self._past:
			yield from map(get0, self._past)
		if self._future:
			yield from map(get0, self._future)

	def __contains__(self, item: int) -> bool:
		return item in self._keys

	def __len__(self) -> int:
		return len(self._keys)

	def __getitem__(self, rev: int) -> Any:
		if isinstance(rev, slice):
			if None not in (rev.start, rev.stop) and rev.start > rev.stop:
				return WindowDictReverseSlice(self, rev)
			return WindowDictSlice(self, rev)
		with self._lock:
			self._seek(rev)
			past = self._past
			if not past:
				raise HistoricKeyError(
					"Revision {} is before the start of history".format(rev)
				)
			return past[-1][1]

	def __setitem__(self, rev: int, v: Any) -> None:
		past = self._past
		with self._lock:
			if past or self._future:
				self._seek(rev)
				if past:
					if past[-1][0] == rev:
						past[-1] = (rev, v)
					else:
						past.append((rev, v))
				else:
					past.append((rev, v))
			else:
				past.append((rev, v))
			self._keys.add(rev)

	def __delitem__(self, rev: int) -> None:
		# Not checking for rev's presence at the beginning because
		# to do so would likely require iterating thru history,
		# which I have to do anyway in deleting.
		# But handle degenerate case.
		if not self:
			raise HistoricKeyError("Tried to delete from an empty WindowDict")
		if self.beginning is None:
			if self.end is not None and rev > self.end:
				raise HistoricKeyError(
					"Rev outside of history: {}".format(rev)
				)
		elif self.end is None:
			if self.beginning is not None and rev < self.beginning:
				raise HistoricKeyError(
					"Rev outside of history: {}".format(rev)
				)
		elif not self.beginning <= rev <= self.end:
			raise HistoricKeyError("Rev outside of history: {}".format(rev))
		with self._lock:
			self._seek(rev)
			past = self._past
			if not past or past[-1][0] != rev:
				raise HistoricKeyError("Rev not present: {}".format(rev))
			del past[-1]
			self._keys.remove(rev)

	def __repr__(self) -> str:
		me = {}
		if self._past:
			me.update(self._past)
		if self._future:
			me.update(self._future)
		return "{}({})".format(self.__class__.__name__, me)


class FuturistWindowDict(WindowDict):
	"""A WindowDict that does not let you rewrite the past."""

	__slots__ = (
		"_future",
		"_past",
	)
	_future: List[Tuple[int, Any]]
	_past: List[Tuple[int, Any]]

	def __setitem__(self, rev: int, v: Any) -> None:
		if hasattr(v, "unwrap") and not hasattr(v, "no_unwrap"):
			v = v.unwrap()
		with self._lock:
			self._seek(rev)
			past = self._past
			future = self._future
			if future:
				raise HistoricKeyError(
					"Already have some history after {}".format(rev)
				)
			if not past:
				past.append((rev, v))
			elif rev > past[-1][0]:
				past.append((rev, v))
			elif rev == past[-1][0]:
				past[-1] = (rev, v)
			else:
				raise HistoricKeyError(
					"Already have some history after {} "
					"(and my seek function is broken?)".format(rev)
				)
			self._keys.add(rev)


class TurnDict(FuturistWindowDict):
	__slots__ = ("_future", "_past")
	_future: List[Tuple[int, Any]]
	_past: List[Tuple[int, Any]]
	cls = FuturistWindowDict

	def __setitem__(self, turn: int, value: Any) -> None:
		if type(value) is not FuturistWindowDict:
			value = FuturistWindowDict(value)
		FuturistWindowDict.__setitem__(self, turn, value)


class SettingsTurnDict(WindowDict):
	"""A WindowDict that contains a span of time, indexed as turns and ticks

	Each turn is a series of ticks. Once a value is set at some turn and tick,
	it's in effect at every tick in the turn after that one, and every
	further turn.

	"""

	__slots__ = ("_future", "_past")
	_future: List[Tuple[int, Any]]
	_past: List[Tuple[int, Any]]
	cls = WindowDict

	def __setitem__(self, turn: int, value: Any) -> None:
		if type(value) is not WindowDict:
			value = WindowDict(value)
		WindowDict.__setitem__(self, turn, value)

	def retrieve(self, turn: int, tick: int) -> Any:
		"""Retrieve the value that was in effect at this turn and tick

		Whether or not it was *set* at this turn and tick

		"""
		if turn in self and self[turn].rev_gettable(tick):
			return self[turn][tick]
		elif self.rev_gettable(turn - 1):
			return self[turn - 1].final()
		raise KeyError(f"Can't retrieve turn {turn}, tick {tick}")

	def retrieve_exact(self, turn: int, tick: int) -> Any:
		"""Retrieve the value only if it was set at this exact turn and tick"""
		if turn not in self:
			raise KeyError(f"No data in turn {turn}")
		if tick not in self[turn]:
			raise KeyError(f"No data for tick {tick} in turn {turn}")
		return self[turn][tick]

	def store_at(self, turn: int, tick: int, value: Any) -> None:
		"""Set a value at a time, creating the turn if needed"""
		if turn in self:
			self[turn][tick] = value
		else:
			self[turn] = {tick: value}<|MERGE_RESOLUTION|>--- conflicted
+++ resolved
@@ -584,13 +584,7 @@
 			if len(revs) == 1:
 				result_rev, result = revs[0]
 				if rev < result_rev:
-<<<<<<< HEAD
-					raise HistoricKeyError(
-						"No data ever for revision", rev, deleted=False
-					)
-=======
 					raise HistoricKeyError("No data ever for revision", rev)
->>>>>>> b5a28416
 			else:
 				result_rev, result = recurse(revs)
 			i = revs.index((result_rev, result)) + 1
@@ -605,9 +599,6 @@
 			return
 		past = self._past
 		future = self._future
-		# To optimize for random access, I'd want to do binary search...
-		# but time travel *isn't* random access; most of the time you
-		# want to go only a little bit back or forward.
 		if future:
 			appender = past.append
 			popper = future.pop
