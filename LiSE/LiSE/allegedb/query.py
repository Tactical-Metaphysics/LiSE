# This file is part of allegedb, an object relational mapper for graphs.
# Copyright (c) Zachary Spector. public@zacharyspector.com
#
# This program is free software: you can redistribute it and/or modify
# it under the terms of the GNU Affero General Public License as published by
# the Free Software Foundation, either version 3 of the License, or
# (at your option) any later version.
#
# This program is distributed in the hope that it will be useful,
# but WITHOUT ANY WARRANTY; without even the implied warranty of
# MERCHANTABILITY or FITNESS FOR A PARTICULAR PURPOSE.  See the
# GNU Affero General Public License for more details.
#
# You should have received a copy of the GNU Affero General Public License
# along with this program.  If not, see <https://www.gnu.org/licenses/>.
"""Wrapper to run SQL queries in a lightly abstracted way, such that
code that's more to do with the queries than with the data per se
doesn't pollute the other files so much.

"""
import os
from collections.abc import MutableMapping
from sqlite3 import IntegrityError as sqliteIntegError
from sqlite3.dbapi2 import connect

from . import wrap
wrappath = os.path.dirname(wrap.__file__)
alchemyIntegError = None
try:
    from sqlalchemy.exc import IntegrityError as alchemyIntegError
except ImportError:
    pass
from time import monotonic

IntegrityError = (
    alchemyIntegError, sqliteIntegError
) if alchemyIntegError is not None else sqliteIntegError


class TimeError(ValueError):
    """Exception class for problems with the time model"""


class GlobalKeyValueStore(MutableMapping):
    """A dict-like object that keeps its contents in a table.

    Mostly this is for holding the current branch and revision.

    """
    def __init__(self, qe):
        self.qe = qe

    def __iter__(self):
        if hasattr(self.qe, '_global_cache'):
            yield from self.qe._global_cache
            return
        for (k, v) in self.qe.global_items():
            yield k

    def __len__(self):
        if hasattr(self.qe, '_global_cache'):
            return len(self.qe._global_cache)
        return self.qe.ctglobal()

    def __getitem__(self, k):
        if hasattr(self.qe, '_global_cache'):
            return self.qe._global_cache[k]
        return self.qe.global_get(k)

    def __setitem__(self, k, v):
        self.qe.global_set(k, v)
        if hasattr(self.qe, '_global_cache'):
            self.qe._global_cache[k] = v

    def __delitem__(self, k):
        self.qe.global_del(k)
        if hasattr(self.qe, '_global_cache'):
            del self.qe._global_cache[k]


class QueryEngine(object):
    """Wrapper around either a DBAPI2.0 connection or an
    Alchemist. Provides methods to run queries using either.

    """
    path = os.path.dirname(__file__)
    flush_edges_t = 0
    def __init__(
            self, dbstring, connect_args, alchemy,
            pack=None, unpack=None
    ):
        """If ``alchemy`` is True and ``dbstring`` is a legit database URI,
        instantiate an Alchemist and start a transaction with
        it. Otherwise use sqlite3.

        You may pass an already created sqlalchemy :class:`Engine`
        object in place of ``dbstring`` if you wish. I'll still create
        my own transaction though.

        """
        dbstring = dbstring or 'sqlite:///:memory:'

        def alchem_init(dbstring, connect_args):
            from sqlalchemy import create_engine
            from sqlalchemy.engine.base import Engine
            from sqlalchemy.exc import ArgumentError
            from .alchemy import Alchemist
            if isinstance(dbstring, Engine):
                self.engine = dbstring
            else:
                try:
                    self.engine = create_engine(
                        dbstring,
                        connect_args=connect_args
                    )
                except ArgumentError:
                    self.engine = create_engine(
                        'sqlite:///' + dbstring,
                        connect_args=connect_args
                    )
            self.alchemist = Alchemist(self.engine)
            self.transaction = self.alchemist.conn.begin()

        def lite_init(dbstring, connect_args):
            from sqlite3 import connect, Connection
            from json import load
            with open(os.path.join(self.path, 'sqlite.json')) as strf:
                self.strings = load(strf)
            if isinstance(dbstring, Connection):
                self.connection = dbstring
            else:
                if dbstring.startswith('sqlite:///'):
                    dbstring = dbstring[10:]
                self.connection = connect(dbstring)

        if alchemy:
            try:
                alchem_init(dbstring, connect_args)
            except ImportError:
                lite_init(dbstring, connect_args)
        else:
            lite_init(dbstring, connect_args)

        self.globl = GlobalKeyValueStore(self)
        self._branches = {}
        self._nodevals2set = []
        self._edgevals2set = []
        self._graphvals2set = []
        self._nodes2set = []
        self._edges2set = []
        self._btts = set()
        if unpack is None:
            from ast import literal_eval as unpack
        self.pack = pack or repr
        self.unpack = unpack
        self._exist_edge_stuff = (self._btts, self._edges2set)
        self._edge_val_set_stuff = (self._btts, self._edgevals2set)

    def sql(self, stringname, *args, **kwargs):
        """Wrapper for the various prewritten or compiled SQL calls.

        First argument is the name of the query, either a key in
        ``sqlite.json`` or a method name in
        ``allegedb.alchemy.Alchemist``. The rest of the arguments are
        parameters to the query.

        """
        if hasattr(self, 'alchemist'):
            return getattr(self.alchemist, stringname)(*args, **kwargs)
        else:
            s = self.strings[stringname]
            return self.connection.cursor().execute(
                s.format(**kwargs) if kwargs else s, args
            )

    def sqlmany(self, stringname, *args):
        """Wrapper for executing many SQL calls on my connection.

        First arg is the name of a query, either a key in the
        precompiled JSON or a method name in
        ``allegedb.alchemy.Alchemist``. Remaining arguments should be
        tuples of argument sequences to be passed to the query.

        """
        if hasattr(self, 'alchemist'):
            return getattr(self.alchemist.many, stringname)(*args)
        s = self.strings[stringname]
        return self.connection.cursor().executemany(s, args)

    def have_graph(self, graph):
        """Return whether I have a graph by this name."""
        graph = self.pack(graph)
        return bool(self.sql('graphs_named', graph).fetchone()[0])

    def new_graph(self, graph, typ):
        """Declare a new graph by this name of this type."""
        graph = self.pack(graph)
        return self.sql('graphs_insert', graph, typ)

    def keyframes_insert(self, graph, branch, turn, tick, nodes, edges, graph_val):
        graph, nodes, edges, graph_val = map(self.pack, (graph, nodes, edges, graph_val))
        return self.sql('keyframes_insert', graph, branch, turn, tick, nodes, edges, graph_val)

    def keyframes_insert_many(self, many):
        pack = self.pack
        return self.sqlmany('keyframes_insert', *[
<<<<<<< HEAD
            (pack(graph), branch, turn, tick, pack(nodes), pack(edges), pack(graph_val))
=======
            (pack(graph), branch, turn, tick, pack(nodes), pack(edges),
             pack(graph_val))
>>>>>>> 5351c22c
            for (graph, branch, turn, tick, nodes, edges, graph_val) in many
        ])

    def keyframes_dump(self):
        unpack = self.unpack
        for (graph, branch, turn, tick, nodes, edges, graph_val) in self.sql('keyframes_dump'):
            yield unpack(graph), branch, turn, tick, unpack(nodes), unpack(edges), unpack(graph_val)
    
    def keyframes_list(self):
        unpack = self.unpack
        for (graph, branch, turn, tick) in self.sql('keyframes_list'):
            yield unpack(graph), branch, turn, tick
    
    def get_keyframe(self, graph, branch, turn, tick):
        unpack = self.unpack
        nodes, edges, graph_val = self.sql('get_keyframe', self.pack(graph), branch, turn, tick).fetchone()
        return unpack(nodes), unpack(edges), unpack(graph_val)

    def del_graph(self, graph):
        """Delete all records to do with the graph"""
        g = self.pack(graph)
        self.sql('del_edge_val_graph', g)
        self.sql('del_node_val_graph', g)
        self.sql('del_edge_val_graph', g)
        self.sql('del_edges_graph', g)
        self.sql('del_nodes_graph', g)
        self.sql('del_graph', g)

    def graph_type(self, graph):
        """What type of graph is this?"""
        graph = self.pack(graph)
        return self.sql('graph_type', graph).fetchone()[0]

    def have_branch(self, branch):
        """Return whether the branch thus named exists in the database."""
        return bool(self.sql('ctbranch', branch).fetchone()[0])

    def all_branches(self):
        """Return all the branch data in tuples of (branch, parent,
        parent_turn).

        """
        return self.sql('branches_dump').fetchall()

    def global_get(self, key):
        """Return the value for the given key in the ``globals`` table."""
        key = self.pack(key)
        r = self.sql('global_get', key).fetchone()
        if r is None:
            raise KeyError("Not set")
        return self.unpack(r[0])

    def global_items(self):
        """Iterate over (key, value) pairs in the ``globals`` table."""
        unpack = self.unpack
        for (k, v) in self.sql('global_dump'):
            yield (unpack(k), unpack(v))

    def get_branch(self):
        v = self.sql('global_get', self.pack('branch')).fetchone()
        if v is None:
            return 'trunk'
        return self.unpack(v[0])

    def get_turn(self):
        v = self.sql('global_get', self.pack('turn')).fetchone()
        if v is None:
            return 0
        return self.unpack(v[0])

    def get_tick(self):
        v = self.sql('global_get', self.pack('tick')).fetchone()
        if v is None:
            return 0
        return self.unpack(v[0])

    def global_set(self, key, value):
        """Set ``key`` to ``value`` globally (not at any particular branch or
        revision)

        """
        (key, value) = map(self.pack, (key, value))
        try:
            return self.sql('global_insert', key, value)
        except IntegrityError:
            return self.sql('global_update', value, key)

    def global_del(self, key):
        """Delete the global record for the key."""
        key = self.pack(key)
        return self.sql('global_del', key)

    def new_branch(self, branch, parent, parent_turn, parent_tick):
        """Declare that the ``branch`` is descended from ``parent`` at
        ``parent_turn``, ``parent_tick``

        """
        return self.sql('branches_insert', branch, parent, parent_turn, parent_tick, parent_turn, parent_tick)

    def update_branch(self, branch, parent, parent_turn, parent_tick, end_turn, end_tick):
        return self.sql('update_branches', parent, parent_turn, parent_tick, end_turn, end_tick, branch)

    def set_branch(self, branch, parent, parent_turn, parent_tick, end_turn, end_tick):
        try:
            self.sql('branches_insert', branch, parent, parent_turn, parent_tick, end_turn, end_tick)
        except IntegrityError:
            self.update_branch(branch, parent, parent_turn, parent_tick, end_turn, end_tick)

    def new_turn(self, branch, turn, end_tick=0, plan_end_tick=0):
        return self.sql('turns_insert', branch, turn, end_tick, plan_end_tick)

    def update_turn(self, branch, turn, end_tick, plan_end_tick):
        return self.sql('update_turns', end_tick, plan_end_tick, branch, turn)

    def set_turn(self, branch, turn, end_tick, plan_end_tick):
        try:
            return self.sql('turns_insert', branch, turn, end_tick, plan_end_tick)
        except IntegrityError:
            return self.sql('update_turns', end_tick, plan_end_tick, branch, turn)

    def turns_dump(self):
        return self.sql('turns_dump')

    def graph_val_dump(self):
        """Yield the entire contents of the graph_val table."""
        self._flush_graph_val()
        unpack = self.unpack
        for (graph, key, branch, turn, tick, value) in self.sql('graph_val_dump'):
            yield (
                unpack(graph),
                unpack(key),
                branch,
                turn,
                tick,
                unpack(value)
            )
    
    def load_graph_val(self, graph, branch, turn_from, tick_from, turn_to=None, tick_to=None):
        if (turn_to is None) ^ (tick_to is None):
            raise TypeError("I need both or neither of turn_to and tick_to")
        self._flush_graph_val()
        pack = self.pack
        unpack = self.unpack
        if turn_to is None:
            it = self.sql(
                'load_graph_val_tick_to_end', pack(graph), branch, turn_from, turn_from, tick_from
            )
        else:
            it = self.sql(
                'load_graph_val_tick_to_tick', pack(graph), branch, turn_from, turn_from, tick_from,
                turn_to, turn_to, tick_to
            )
        for (key, turn, tick, value) in it:
            yield graph, unpack(key), branch, turn, tick, unpack(value)

    def _flush_graph_val(self):
        """Send all new and changed graph values to the database."""
        if not self._graphvals2set:
            return
        delafter = {}
        for graph, key, branch, turn, tick, value in self._graphvals2set:
            if (graph, key, branch) in delafter:
                delafter[graph, key, branch] = min((
                    (turn, tick),
                    delafter[graph, key, branch]
                ))
            else:
                delafter[graph, key, branch] = (turn, tick)
        self.sqlmany(
            'del_graph_val_after',
            *((graph, key, branch, turn, turn, tick)
              for ((graph, key, branch), (turn, tick)) in delafter.items())
        )
        self.sqlmany('graph_val_insert', *self._graphvals2set)
        self._graphvals2set = []

    def graph_val_set(self, graph, key, branch, turn, tick, value):
        if (branch, turn, tick) in self._btts:
            raise TimeError
        self._btts.add((branch, turn, tick))
        graph, key, value = map(self.pack, (graph, key, value))
        self._graphvals2set.append((graph, key, branch, turn, tick, value))

    def graph_val_del_time(self, branch, turn, tick):
        self._flush_graph_val()
        self.sql('graph_val_del_time', branch, turn, tick)
        self._btts.discard((branch, turn, tick))

    def graphs_types(self):
        for (graph, typ) in self.sql('graphs_types'):
            yield (self.unpack(graph), typ)

    def _flush_nodes(self):
        if not self._nodes2set:
            return
        self.sqlmany('nodes_insert', *self._nodes2set)
        self._nodes2set = []

    def exist_node(self, graph, node, branch, turn, tick, extant):
        """Declare that the node exists or doesn't.

        Inserts a new record or updates an old one, as needed.

        """
        if (branch, turn, tick) in self._btts:
            raise TimeError
        self._btts.add((branch, turn, tick))
        self._nodes2set.append((self.pack(graph), self.pack(node), branch, turn, tick, extant))

    def nodes_del_time(self, branch, turn, tick):
        self._flush_nodes()
        self.sql('nodes_del_time', branch, turn, tick)
        self._btts.discard((branch, turn, tick))

    def nodes_dump(self):
        """Dump the entire contents of the nodes table."""
        self._flush_nodes()
        unpack = self.unpack
        for (graph, node, branch, turn,tick, extant) in self.sql('nodes_dump'):
            yield (
                unpack(graph),
                unpack(node),
                branch,
                turn,
                tick,
                bool(extant)
            )
    
    def load_nodes(self, graph, branch, turn_from, tick_from, turn_to=None, tick_to=None):
        if (turn_to is None) ^ (tick_to is None):
            raise TypeError("I need both or neither of turn_to and tick_to")
        self._flush_nodes()
        pack = self.pack
        unpack = self.unpack
        if turn_to is None:
            it = self.sql(
                'load_nodes_tick_to_end', pack(graph), branch, turn_from, turn_from, tick_from
            )
        else:
            it = self.sql(
                'load_nodes_tick_to_tick', pack(graph), branch, turn_from, turn_from, tick_from,
                turn_to, turn_to, tick_to
            )
        for (node, turn, tick, extant) in it:
            yield graph, unpack(node), branch, turn, tick, extant

    def node_val_dump(self):
        """Yield the entire contents of the node_val table."""
        self._flush_node_val()
        unpack = self.unpack
        for (
                graph, node, key, branch, turn, tick, value
        ) in self.sql('node_val_dump'):
            yield (
                unpack(graph),
                unpack(node),
                unpack(key),
                branch,
                turn,
                tick,
                unpack(value)
            )
    
    def load_node_val(self, graph, branch, turn_from, tick_from, turn_to=None, tick_to=None):
        if (turn_to is None) ^ (tick_to is None):
            raise TypeError("I need both or neither of turn_to and tick_to")
        self._flush_node_val()
        pack = self.pack
        unpack = self.unpack
        if turn_to is None:
            it = self.sql(
                'load_node_val_tick_to_end', pack(graph), branch, turn_from, turn_from, tick_from
            )
        else:
            it = self.sql(
                'load_node_val_tick_to_tick', pack(graph), branch, turn_from, turn_from, tick_from,
                turn_to, turn_to, tick_to
            )
        for (node, key, turn, tick, value) in it:
            yield graph, unpack(node), unpack(key), branch, turn, tick, unpack(value)

    def _flush_node_val(self):
        if not self._nodevals2set:
            return
        self.sqlmany('node_val_insert', *self._nodevals2set)
        self._nodevals2set = []

    def node_val_set(self, graph, node, key, branch, turn, tick, value):
        """Set a key-value pair on a node at a specific branch and revision"""
        if (branch, turn, tick) in self._btts:
            raise TimeError
        self._btts.add((branch, turn, tick))
        graph, node, key, value = map(self.pack, (graph, node, key, value))
        self._nodevals2set.append((graph, node, key, branch, turn, tick, value))

    def node_val_del_time(self, branch, turn, tick):
        self._flush_node_val()
        self.sql('node_val_del_time', branch, turn, tick)
        self._btts.discard((branch, turn, tick))

    def edges_dump(self):
        """Dump the entire contents of the edges table."""
        self._flush_edges()
        unpack = self.unpack
        for (
                graph, orig, dest, idx, branch, turn, tick, extant
        ) in self.sql('edges_dump'):
            yield (
                unpack(graph),
                unpack(orig),
                unpack(dest),
                idx,
                branch,
                turn,
                tick,
                bool(extant)
            )
    
    def load_edges(self, graph, branch, turn_from, tick_from, turn_to=None, tick_to=None):
        if (turn_to is None) ^ (tick_to is None):
            raise TypeError("I need both or neither of turn_to and tick_to")
        self._flush_edge_val()
        pack = self.pack
        unpack = self.unpack
        if turn_to is None:
            it = self.sql(
                'load_edges_tick_to_end', pack(graph), branch, turn_from, turn_from, tick_from
            )
        else:
            it = self.sql(
                'load_edges_tick_to_tick', pack(graph), branch, turn_from, turn_from, tick_from,
                turn_to, turn_to, tick_to
            )
        for (orig, dest, idx, turn, tick, extant) in it:
            yield graph, unpack(orig), unpack(dest), idx, branch, turn, tick, extant

    def _pack_edge2set(self, tup):
        graph, orig, dest, idx, branch, turn, tick, extant = tup
        pack = self.pack
        return pack(graph), pack(orig), pack(dest), idx, branch, turn, tick, extant

    def _flush_edges(self):
        start = monotonic()
        if not self._edges2set:
            return
        self.sqlmany('edges_insert', *map(self._pack_edge2set, self._edges2set))
        self._edges2set = []
        QueryEngine.flush_edges_t += monotonic() - start

    def exist_edge(self, graph, orig, dest, idx, branch, turn, tick, extant):
        """Declare whether or not this edge exists."""
        btts, edges2set = self._exist_edge_stuff
        if (branch, turn, tick) in btts:
            raise TimeError
        btts.add((branch, turn, tick))
        edges2set.append((graph, orig, dest, idx, branch, turn, tick, extant))

    def edges_del_time(self, branch, turn, tick):
        self._flush_edges()
        self.sql('edges_del_time', branch, turn, tick)
        self._btts.discard((branch, turn, tick))

    def edge_val_dump(self):
        """Yield the entire contents of the edge_val table."""
        self._flush_edge_val()
        unpack = self.unpack
        for (
                graph, orig, dest, idx, key, branch, turn, tick, value
        ) in self.sql('edge_val_dump'):
            yield (
                unpack(graph),
                unpack(orig),
                unpack(dest),
                idx,
                unpack(key),
                branch,
                turn,
                tick,
                unpack(value)
            )
    
    def load_edge_val(self, graph, branch, turn_from, tick_from, turn_to=None, tick_to=None):
        if (turn_to is None) ^ (tick_to is None):
            raise TypeError("I need both or neither of turn_to and tick_to")
        self._flush_edge_val()
        pack = self.pack
        unpack = self.unpack
        if turn_to is None:
            it = self.sql(
                'load_edge_val_tick_to_end', pack(graph), branch, turn_from, turn_from, tick_from
            )
        else:
            it = self.sql(
                'load_edge_val_tick_to_tick', pack(graph), branch, turn_from, turn_from, tick_from,
                turn_to, turn_to, tick_to
            )
        for (orig, dest, idx, key, turn, tick, value) in it:
            yield graph, unpack(orig), unpack(dest), idx, unpack(key), branch, turn, tick, unpack(value)

    def _pack_edgeval2set(self, tup):
        graph, orig, dest, idx, key, branch, turn, tick, value = tup
        pack = self.pack
        return pack(graph), pack(orig), pack(dest), idx, pack(key), branch, turn, tick, pack(value)

    def _flush_edge_val(self):
        if not self._edgevals2set:
            return
        self.sqlmany('edge_val_insert', *map(self._pack_edgeval2set, self._edgevals2set))
        self._edgevals2set = []

    def edge_val_set(self, graph, orig, dest, idx, key, branch, turn, tick, value):
        """Set this key of this edge to this value."""
        if (branch, turn, tick) in self._btts:
            raise TimeError
        self._btts.add((branch, turn, tick))
        self._edgevals2set.append(
            (graph, orig, dest, idx, key, branch, turn, tick, value)
        )

    def edge_val_del_time(self, branch, turn, tick):
        self._flush_edge_val()
        self.sql('edge_val_del_time', branch, turn, tick)
        self._btts.discard((branch, turn, tick))

    def plans_dump(self):
        return self.sql('plans_dump')

    def plans_insert(self, plan_id, branch, turn, tick):
        return self.sql('plans_insert', plan_id, branch, turn, tick)

    def plans_insert_many(self, many):
        return self.sqlmany('plans_insert', *many)

    def plan_ticks_insert(self, plan_id, turn, tick):
        return self.sql('plan_ticks_insert', plan_id, turn, tick)

    def plan_ticks_insert_many(self, many):
        return self.sqlmany('plan_ticks_insert', *many)

    def plan_ticks_dump(self):
        return self.sql('plan_ticks_dump')

    def initdb(self):
        """Create tables and indices as needed."""
        if hasattr(self, 'alchemist'):
            self.alchemist.meta.create_all(self.engine)
            if 'branch' not in self.globl:
                self.globl['branch'] = 'trunk'
            if 'rev' not in self.globl:
                self.globl['rev'] = 0
            return
        from sqlite3 import OperationalError
        cursor = self.connection.cursor()
        try:
            cursor.execute('SELECT * FROM global;')
        except OperationalError:
            cursor.execute(self.strings['create_global'])
        if 'branch' not in self.globl:
            self.globl['branch'] = 'trunk'
        if 'turn' not in self.globl:
            self.globl['turn'] = 0
        if 'tick' not in self.globl:
            self.globl['tick'] = 0
        strings = self.strings
        for table in (
            'branches',
            'turns',
            'graphs',
            'graph_val',
            'nodes',
            'node_val',
            'edges',
            'edge_val',
            'plans',
            'plan_ticks',
            'keyframes'
        ):
            try:
                cursor.execute('SELECT * FROM ' + table + ';')
            except OperationalError:
                cursor.execute(strings['create_' + table])

    def flush(self):
        """Put all pending changes into the SQL transaction."""
        self._flush_nodes()
        self._flush_edges()
        self._flush_graph_val()
        self._flush_node_val()
        self._flush_edge_val()

    def commit(self):
        """Commit the transaction"""
        self.flush()
        if hasattr(self, 'transaction') and self.transaction.is_active:
            self.transaction.commit()
        elif hasattr(self, 'connection'):
            self.connection.commit()

    def close(self):
        """Commit the transaction, then close the connection"""
        self.commit()
        if hasattr(self, 'connection'):
            self.connection.close()<|MERGE_RESOLUTION|>--- conflicted
+++ resolved
@@ -204,12 +204,8 @@
     def keyframes_insert_many(self, many):
         pack = self.pack
         return self.sqlmany('keyframes_insert', *[
-<<<<<<< HEAD
-            (pack(graph), branch, turn, tick, pack(nodes), pack(edges), pack(graph_val))
-=======
             (pack(graph), branch, turn, tick, pack(nodes), pack(edges),
              pack(graph_val))
->>>>>>> 5351c22c
             for (graph, branch, turn, tick, nodes, edges, graph_val) in many
         ])
 
