# This file is part of LiSE, a framework for life simulation games.
# Copyright (c) Zachary Spector, public@zacharyspector.com
#
# This program is free software: you can redistribute it and/or modify
# it under the terms of the GNU Affero General Public License as published by
# the Free Software Foundation, version 3.
#
# This program is distributed in the hope that it will be useful,
# but WITHOUT ANY WARRANTY; without even the implied warranty of
# MERCHANTABILITY or FITNESS FOR A PARTICULAR PURPOSE.  See the
# GNU Affero General Public License for more details.
#
# You should have received a copy of the GNU Affero General Public License
# along with this program.  If not, see <https://www.gnu.org/licenses/>.
"""Proxy objects to access LiSE entities from another process.

Each proxy class is meant to emulate the equivalent LiSE class,
and any change you make to a proxy will be made in the corresponding
entity in the LiSE core.

To use these, first instantiate an ``EngineProcessManager``, then
call its ``start`` method with the same arguments you'd give a real
``Engine``. You'll get an ``EngineProxy``, which acts like the underlying
``Engine`` for most purposes.

"""

import os
import sys
import logging
from abc import abstractmethod
from random import Random
from collections.abc import Mapping, MutableMapping, MutableSequence
from functools import partial, cached_property
from threading import Thread, Lock
from multiprocessing import Process, Pipe, Queue, ProcessError
from concurrent.futures import ThreadPoolExecutor
from queue import Empty
from time import monotonic
from types import MethodType
from typing import Hashable, Tuple, Optional, Iterator, List, Union

import networkx as nx
from blinker import Signal
import zlib
import msgpack

from .allegedb import OutOfTimelineError, Key
from .allegedb.cache import PickyDefaultDict, StructuredDefaultDict
from .allegedb.wrap import DictWrapper, ListWrapper, SetWrapper, UnwrappingDict
from .character import Facade
from .util import (
	getatt,
	AbstractEngine,
	MsgpackExtensionType,
	AbstractCharacter,
)
from .xcollections import (
	AbstractLanguageDescriptor,
	FunctionStore,
	StringStore,
)
from .node import NodeContent, UserMapping, Place, Thing
from .portal import Portal
from .exc import WorkerProcessReadOnlyError


class CachingProxy(MutableMapping, Signal):
	"""Abstract class for proxies to LiSE entities or mappings thereof"""

	_cache: dict
	rulebook: "RuleBookProxy"
	engine: "EngineProxy"

	def __init__(self):
		super().__init__()
		self.exists = True

	def __bool__(self):
		return bool(self.exists)

	def __iter__(self):
		yield from self._cache

	def __len__(self):
		return len(self._cache)

	def __contains__(self, k):
		return k in self._cache

	def __getitem__(self, k):
		if k not in self:
			raise KeyError("No such key: {}".format(k))
		return self._cache_get_munge(k, self._cache[k])

	def __setitem__(self, k, v):
		if self.engine._worker:
			raise WorkerProcessReadOnlyError(
				"Tried to change the world state in a worker process"
			)
		self._set_item(k, v)
		self._cache[k] = self._cache_set_munge(k, v)
		self.send(self, key=k, value=v)

	def __delitem__(self, k):
		if self.engine._worker:
			raise WorkerProcessReadOnlyError(
				"Tried to change the world state in a worker process"
			)
		if k not in self:
			raise KeyError("No such key: {}".format(k))
		self._del_item(k)
		del self._cache[k]
		self.send(self, key=k, value=None)

	@abstractmethod
	def _apply_delta(self, delta):
		raise NotImplementedError("_apply_delta")

	def _cache_get_munge(self, k, v):
		return v

	def _cache_set_munge(self, k, v):
		return v

	@abstractmethod
	def _set_rulebook_proxy(self, k):
		raise NotImplementedError("_set_rulebook_proxy")

	@abstractmethod
	def _set_item(self, k, v):
		raise NotImplementedError("Abstract method")

	@abstractmethod
	def _del_item(self, k):
		raise NotImplementedError("Abstract method")


class CachingEntityProxy(CachingProxy):
	"""Abstract class for proxy objects representing LiSE entities"""

	name: Hashable

	def _cache_get_munge(self, k, v):
		if isinstance(v, dict):
			return DictWrapper(
				lambda: self._cache[k], partial(self._set_item, k), self, k
			)
		elif isinstance(v, list):
			return ListWrapper(
				lambda: self._cache[k], partial(self._set_item, k), self, k
			)
		elif isinstance(v, set):
			return SetWrapper(
				lambda: self._cache[k], partial(self._set_item, k), self, k
			)
		return v

	def __repr__(self):
		return "<{}({}) {} at {}>".format(
			self.__class__.__name__, self._cache, self.name, id(self)
		)


class RulebookProxyDescriptor(object):
	"""Descriptor that makes the corresponding RuleBookProxy if needed"""

	def __get__(self, inst, cls):
		if inst is None:
			return self
		try:
			proxy = inst._get_rulebook_proxy()
		except KeyError:
			proxy = RuleBookProxy(
				inst.engine, inst._get_default_rulebook_name()
			)
			inst._set_rulebook_proxy(proxy)
		return proxy

	def __set__(self, inst, val):
		if inst.engine._worker:
			raise WorkerProcessReadOnlyError(
				"Tried to change the world state in a worker process"
			)
		if hasattr(val, "name"):
			if not isinstance(val, RuleBookProxy):
				raise TypeError
			rb = val
			val = val.name
		elif val in inst.engine._rulebooks_cache:
			rb = inst.engine._rulebooks_cache[val]
		else:
			rb = RuleBookProxy(inst.engine, val)
		inst._set_rulebook(val)
		inst._set_rulebook_proxy(rb)
		inst.send(inst, rulebook=rb)


class ProxyUserMapping(UserMapping):
	"""A mapping to the ``CharacterProxy``s that have this node as a unit"""

	def _user_names(self):
		for user, avatars in self.node.engine._unit_characters_cache[
			self.node._charname
		].items():
			if self.node.name in avatars:
				yield user


class ProxyNeighborMapping(Mapping):
	__slots__ = ("_node",)

	def __init__(self, node: "NodeProxy") -> None:
		self._node = node

	def __iter__(self) -> Iterator[Key]:
		seen = set()
		for k in self._node.character.adj[self._node.name]:
			yield k
			seen.add(k)
		for k in self._node.character.pred[self._node.name]:
			if k not in seen:
				yield k

	def __len__(self) -> int:
		return len(
			self._node.character.adj[self._node.name].keys()
			| self._node.character.pred[self._node.name].keys()
		)

	def __getitem__(self, item: Key) -> "NodeProxy":
		if (
			item in self._node.character.adj[self._node.name]
			or item in self._node.character.pred[self._node.name]
		):
			return self._node.character.node[item]
		raise KeyError("Not a neighbor")


class NodeProxy(CachingEntityProxy):
	rulebook = RulebookProxyDescriptor()

	@property
	def user(self):
		return ProxyUserMapping(self)

	@property
	def character(self):
		return self.engine.character[self._charname]

	@property
	def _cache(self):
		return self.engine._node_stat_cache[self._charname][self.name]

	def _get_default_rulebook_name(self):
		return self._charname, self.name

	def _get_rulebook_proxy(self):
		return self.engine._char_node_rulebooks_cache[self._charname][
			self.name
		]

	def _set_rulebook_proxy(self, rb):
		self.engine._char_node_rulebooks_cache[self._charname][self.name] = (
			RuleBookProxy(self.engine, rb)
		)

	def _set_rulebook(self, rb):
		self.engine.handle(
			"set_node_rulebook",
			char=self._charname,
			node=self.name,
			rulebook=rb,
			branching=True,
		)
		self._set_rulebook_proxy(rb)

	def __init__(self, character: "CharacterProxy", nodename: Key, **stats):
		self.engine = character.engine
		self._charname = character.name
		self.name = nodename
		self._cache.update(stats)
		super().__init__()

	def __iter__(self):
		yield from super().__iter__()
		yield "character"
		yield "name"

	def __eq__(self, other):
		return (
			isinstance(other, NodeProxy)
			and self._charname == other._charname
			and self.name == other.name
		)

	def __contains__(self, k):
		if k in ("character", "name"):
			return True
		return super().__contains__(k)

	def __getitem__(self, k):
		if k == "character":
			return self._charname
		elif k == "name":
			return self.name
		return super().__getitem__(k)

	def _set_item(self, k, v):
		if k == "name":
			raise KeyError("Nodes can't be renamed")
		self.engine.handle(
			command="set_node_stat",
			char=self._charname,
			node=self.name,
			k=k,
			v=v,
			branching=True,
		)

	def _del_item(self, k):
		if k == "name":
			raise KeyError("Nodes need names")
		self.engine.handle(
			command="del_node_stat",
			char=self._charname,
			node=self.name,
			k=k,
			branching=True,
		)

	def delete(self):
		if self.engine._worker:
			raise WorkerProcessReadOnlyError(
				"Tried to change the world state in a worker process"
			)
		self.engine.del_node(self._charname, self.name)

	@property
	def content(self):
		return NodeContent(self)

	def contents(self):
		return self.content.values()

	@property
	def neighbor(self):
		return ProxyNeighborMapping(self)

	def neighbors(self):
		return self.neighbor.values()

	def add_thing(self, name, **kwargs):
		return self.character.add_thing(name, self.name, **kwargs)

	def new_thing(self, name, **kwargs):
		return self.character.new_thing(name, self.name, **kwargs)

	def shortest_path(
		self, dest: Union[Key, "NodeProxy"], weight: Key = None
	) -> List[Key]:
		"""Return a list of node names leading from me to ``dest``.

		Raise ``ValueError`` if ``dest`` is not a node in my character
		or the name of one.

		"""
		return nx.shortest_path(
			self.character, self.name, self._plain_dest_name(dest), weight
		)

	def _plain_dest_name(self, dest):
		if isinstance(dest, NodeProxy):
			if dest.character != self.character:
				raise ValueError(
					"{} not in {}".format(dest.name, self.character.name)
				)
			return dest.name
		else:
			if dest in self.character.node:
				return dest
			raise ValueError("{} not in {}".format(dest, self.character.name))


class PlaceProxy(NodeProxy):
	def __repr__(self):
		return "<proxy to {}.place[{}] at {}>".format(
			self._charname, repr(self.name), id(self)
		)

	def _apply_delta(self, delta):
		for k, v in delta.items():
			if k == "rulebook":
				if k != self.rulebook.name:
					self._set_rulebook_proxy(k)
					self.send(self, key="rulebook", value=v)
					self.character.place.send(self, key="rulebook", value=v)
					self.character.node.send(self, key="rulebook", value=v)
				continue
			if v is None:
				if k in self._cache:
					del self._cache[k]
					self.send(self, key=k, value=None)
					self.character.place.send(self, key=k, value=None)
					self.character.node.send(self, key=k, value=None)
			elif k not in self._cache or self._cache[k] != v:
				self._cache[k] = v
				self.send(self, key=k, value=v)
				self.character.place.send(self, key=k, value=v)
				self.character.node.send(self, key=k, value=v)


Place.register(PlaceProxy)


class ThingProxy(NodeProxy):
	@property
	def location(self):
		return self.engine.character[self._charname].node[self._location]

	@location.setter
	def location(self, v):
		if isinstance(v, NodeProxy):
			if v.character != self.character:
				raise ValueError(
					"Things can only be located in their character. "
					"Maybe you want a unit?"
				)
			locn = v.name
		elif v in self.character.node:
			locn = v
		else:
			raise TypeError("Location must be a node or the name of one")
		self._set_location(locn)

	def __init__(
		self,
		character: "CharacterProxy",
		name: Key,
		location: Key = None,
		**kwargs,
	):
		if location is None and getattr(
			character.engine, "_initialized", True
		):
			raise ValueError("Thing must have location")
		super().__init__(character, name)
		self._location = location
		self._cache.update(kwargs)

	def __iter__(self):
		yield from super().__iter__()
		yield "location"

	def __getitem__(self, k):
		if k == "location":
			return self._location
		return super().__getitem__(k)

	def _apply_delta(self, delta):
		for k, v in delta.items():
			if k == "rulebook":
				if v != self.rulebook.name:
					self._set_rulebook_proxy(k)
					self.send(self, key="rulebook", value=v)
					self.character.thing.send(self, key="rulebook", value=v)
					self.character.node.send(self, key="rulebook", value=v)
			elif v is None:
				if k in self._cache:
					del self._cache[k]
					self.send(self, key=k, value=None)
					self.character.thing.send(self, key=k, value=None)
					self.character.node.send(self, key=k, value=None)
			elif k == "location":
				self._location = v
				self.send(self, key=k, value=v)
				self.character.thing.send(self, key=k, value=v)
				self.character.node.send(self, key=k, value=v)
			elif k not in self._cache or self._cache[k] != v:
				self._cache[k] = v
				self.send(self, key=k, value=v)
				self.character.thing.send(self, key=k, value=v)
				self.character.node.send(self, key=k, value=v)

	def _set_location(self, v):
		self._location = v
		self.engine.handle(
			command="set_thing_location",
			char=self.character.name,
			thing=self.name,
			loc=v,
			branching=True,
		)

	def __setitem__(self, k, v):
		if self.engine._worker:
			raise WorkerProcessReadOnlyError(
				"Tried to change the world state in a worker process"
			)
		if k == "location":
			self._set_location(v)
		elif k == "rulebook":
			self._set_rulebook(v)
		else:
			super().__setitem__(k, v)
		self.send(self, key=k, value=v)
		self.character.thing.send(self, key=k, value=v)
		self.character.node.send(self, key=k, value=v)

	def __repr__(self):
		return "<proxy to {}.thing[{}]@{} at {}>".format(
			self._charname, self.name, self._location, id(self)
		)

	def follow_path(self, path, weight=None):
		if self.engine._worker:
			raise WorkerProcessReadOnlyError(
				"Tried to change the world state in a worker process"
			)
		self.engine.handle(
			command="thing_follow_path",
			char=self._charname,
			thing=self.name,
			path=path,
			weight=weight,
		)

	def go_to_place(self, place, weight=None):
		if self.engine._worker:
			raise WorkerProcessReadOnlyError(
				"Tried to change the world state in a worker process"
			)
		if hasattr(place, "name"):
			place = place.name
		self.engine.handle(
			command="thing_go_to_place",
			char=self._charname,
			thing=self.name,
			place=place,
			weight=weight,
		)

	def travel_to(self, dest, weight=None, graph=None):
		if self.engine._worker:
			raise WorkerProcessReadOnlyError(
				"Tried to change the world state in a worker process"
			)
		if hasattr(dest, "name"):
			dest = dest.name
		if hasattr(graph, "name"):
			graph = graph.name
		return self.engine.handle(
			command="thing_travel_to",
			char=self._charname,
			thing=self.name,
			dest=dest,
			weight=weight,
			graph=graph,
		)

	def travel_to_by(self, dest, arrival_tick, weight=None, graph=None):
		if self.engine._worker:
			raise WorkerProcessReadOnlyError(
				"Tried to change the world state in a worker process"
			)
		if hasattr(dest, "name"):
			dest = dest.name
		if hasattr(graph, "name"):
			graph = graph.name
		self.engine.handle(
			command="thing_travel_to_by",
			char=self._charname,
			thing=self.name,
			dest=dest,
			arrival_tick=arrival_tick,
			weight=weight,
			graph=graph,
		)


Thing.register(ThingProxy)


class PortalProxy(CachingEntityProxy):
	rulebook = RulebookProxyDescriptor()

	def _apply_delta(self, delta):
		for k, v in delta.items():
			if k == "rulebook":
				if k != self.rulebook.name:
					self._set_rulebook_proxy(k)
				continue
			if v is None:
				if k in self._cache:
					del self._cache[k]
					self.send(self, key=k, value=None)
					self.character.portal.send(self, key=k, value=None)
			elif k not in self._cache or self._cache[k] != v:
				self._cache[k] = v
				self.send(self, key=k, value=v)
				self.character.portal.send(self, key=k, value=v)

	def _get_default_rulebook_name(self):
		return self._charname, self._origin, self._destination

	def _get_rulebook_proxy(self):
		return self.engine._char_port_rulebooks_cache[self._charname][
			self._origin
		][self._destination]

	def _set_rulebook_proxy(self, rb):
		self.engine._char_port_rulebooks_cache[self._charname][self._origin][
			self._destination
		] = RuleBookProxy(self.engine, rb)

	def _set_rulebook(self, rb):
		self.engine.handle(
			command="set_portal_rulebook",
			char=self._charname,
			orig=self._origin,
			dest=self._destination,
			rulebook=rb,
		)

	def _get_rulebook_name(self):
		return self.engine.handle(
			command="get_portal_rulebook",
			char=self._charname,
			orig=self._origin,
			dest=self._destination,
		)

	@property
	def _cache(self):
		return self.engine._portal_stat_cache[self._charname][self._origin][
			self._destination
		]

	@property
	def character(self):
		return self.engine.character[self._charname]

	@property
	def origin(self):
		return self.character.node[self._origin]

	@property
	def destination(self):
		return self.character.node[self._destination]

	@property
	def reciprocal(self):
		if (
			self._origin not in self.character.pred
			or self._destination not in self.character.pred[self._origin]
		):
			return None
		return self.character.pred[self._origin][self._destination]

	def _set_item(self, k, v):
		self.engine.handle(
			command="set_portal_stat",
			char=self._charname,
			orig=self._origin,
			dest=self._destination,
			k=k,
			v=v,
			branching=True,
		)
		self.send(self, k=k, v=v)
		self.character.portal.send(self, k=k, v=v)

	def _del_item(self, k):
		self.engine.handle(
			command="del_portal_stat",
			char=self._charname,
			orig=self._origin,
			dest=self._destination,
			k=k,
			branching=True,
		)
		self.character.portal.send(self, k=k, v=None)
		self.send(self, k=k, v=None)

	def __init__(self, character, origname, destname):
		self.engine = character.engine
		self._charname = character.name
		self._origin = origname
		self._destination = destname
		super().__init__()

	def __eq__(self, other):
		return (
			hasattr(other, "character")
			and hasattr(other, "origin")
			and hasattr(other, "destination")
			and self.character == other.character
			and self.origin == other.origin
			and self.destination == other.destination
		)

	def __repr__(self):
		return "<proxy to {}.portal[{}][{}] at {}>".format(
			self._charname,
			repr(self._origin),
			repr(self._destination),
			id(self),
		)

	def __getitem__(self, k):
		if k == "origin":
			return self._origin
		elif k == "destination":
			return self._destination
		elif k == "character":
			return self._charname
		return super().__getitem__(k)

	def delete(self):
		if self.engine._worker:
			raise WorkerProcessReadOnlyError(
				"Tried to change the world state in a worker process"
			)
		self.engine.del_portal(self._charname, self._origin, self._destination)


Portal.register(PortalProxy)


class NodeMapProxy(MutableMapping, Signal):
	rulebook = RulebookProxyDescriptor()

	def _get_default_rulebook_name(self):
		return self._charname, "character_node"

	def _get_rulebook_proxy(self):
		return self.engine._character_rulebooks_cache[self._charname]["node"]

	def _set_rulebook_proxy(self, rb):
		self.engine._character_rulebooks_cache[self._charname]["node"] = (
			RuleBookProxy(self.engine, rb)
		)

	def _set_rulebook(self, rb):
		self.engine.handle(
			"set_character_node_rulebook",
			char=self._charname,
			rulebook=rb,
			branching=True,
		)

	@property
	def character(self):
		return self.engine.character[self._charname]

	def __init__(self, engine_proxy, charname):
		super().__init__()
		self.engine = engine_proxy
		self._charname = charname

	def __iter__(self):
		yield from self.character.thing
		yield from self.character.place

	def __len__(self):
		return len(self.character.thing) + len(self.character.place)

	def __getitem__(self, k):
		if k in self.character.thing:
			return self.character.thing[k]
		else:
			return self.character.place[k]

	def __setitem__(self, k, v):
		if self.engine._worker:
			raise WorkerProcessReadOnlyError(
				"Tried to change the world state in a worker process"
			)
		self.character.place[k] = v

	def __delitem__(self, k):
		if self.engine._worker:
			raise WorkerProcessReadOnlyError(
				"Tried to change the world state in a worker process"
			)
		if k in self.character.thing:
			del self.character.thing[k]
		else:
			del self.character.place[k]

	def patch(self, patch):
		"""Change a bunch of node stats at once.

		This works similarly to ``update``, but only accepts a dict-like
		argument, and it recurses one level.

		The patch is sent to the LiSE core all at once, so this is faster than
		using ``update``, too.

		:param patch: a dictionary. Keys are node names, values are other dicts
		describing updates to the nodes, where a value of None means delete the
		stat. Other values overwrite.

		"""
		self.engine.handle(
			"update_nodes", char=self.character.name, patch=patch
		)
		for node, stats in patch.items():
			nodeproxycache = self[node]._cache
			for k, v in stats.items():
				if v is None:
					del nodeproxycache[k]
				else:
					nodeproxycache[k] = v


class ThingMapProxy(CachingProxy):
	rulebook = RulebookProxyDescriptor()

	def _get_default_rulebook_name(self):
		return self.name, "character_thing"

	def _get_rulebook_proxy(self):
		return self.engine._character_rulebooks_cache[self.name]["thing"]

	def _set_rulebook_proxy(self, rb):
		self.engine._character_rulebooks_cache[self.name]["thing"] = (
			RuleBookProxy(self.engine, rb)
		)

	def _set_rulebook(self, rb):
		self.engine.handle(
			"set_character_thing_rulebook",
			char=self.name,
			rulebook=rb,
			branching=True,
		)

	def _apply_delta(self, delta):
		raise NotImplementedError("_apply_delta")

	@property
	def character(self):
		return self.engine.character[self.name]

	@property
	def _cache(self):
		return self.engine._things_cache.setdefault(self.name, {})

	def __init__(self, engine_proxy, charname):
		self.engine = engine_proxy
		self.name = charname
		super().__init__()

	def __eq__(self, other):
		return self is other

	def _cache_set_munge(self, k, v):
		return ThingProxy(
			self,
			*self.engine.handle(
				"get_thing_special_stats", char=self.name, thing=k
			),
		)

	def _set_item(self, k, v):
		self.engine.handle(
			command="set_thing",
			char=self.name,
			thing=k,
			statdict=v,
			branching=True,
		)
		self._cache[k] = ThingProxy(self.engine, self.name, v.pop("location"))
		self.engine._node_stat_cache[self.name][k] = v

	def _del_item(self, k):
		self.engine.handle(
			command="del_node", char=self.name, node=k, branching=True
		)
		del self._cache[k]
		del self.engine._node_stat_cache[self.name][k]

	def patch(self, d: dict):
		if self.engine._worker:
			raise WorkerProcessReadOnlyError(
				"Tried to change the world state in a worker process"
			)
		places = d.keys() & self.character.place.keys()
		if places:
			raise KeyError(f"Tried to patch places on thing mapping: {places}")
		self.character.node.patch(d)


class PlaceMapProxy(CachingProxy):
	rulebook = RulebookProxyDescriptor()

	def _get_default_rulebook_name(self):
		return self.name, "character_place"

	def _get_rulebook_proxy(self):
		return self.engine._character_rulebooks_cache[self.name]["place"]

	def _set_rulebook_proxy(self, rb):
		self.engine._character_rulebooks_cache[self.name]["place"] = (
			RuleBookProxy(self.engine, rb)
		)

	def _set_rulebook(self, rb):
		self.engine.handle(
			"set_character_place_rulebook",
			char=self.name,
			rulebook=rb,
			branching=True,
		)

	def _apply_delta(self, delta):
		raise NotImplementedError("_apply_delta")

	@property
	def character(self):
		return self.engine.character[self.name]

	@property
	def _cache(self):
		return self.engine._character_places_cache.setdefault(self.name, {})

	def __init__(self, engine_proxy, character):
		self.engine = engine_proxy
		self.name = character
		super().__init__()

	def __eq__(self, other):
		return self is other

	def _cache_set_munge(self, k, v):
		return PlaceProxy(self, k)

	def _set_item(self, k, v):
		self.engine.handle(
			command="set_place",
			char=self.name,
			place=k,
			statdict=v,
			branching=True,
		)
		self.engine._node_stat_cache[self.name][k] = v

	def _del_item(self, k):
		self.engine.handle(
			command="del_node", char=self.name, node=k, branching=True
		)
		del self.engine._node_stat_cache[self.name][k]

	def patch(self, d: dict):
		if self.engine._worker:
			raise WorkerProcessReadOnlyError(
				"Tried to change the world state in a worker process"
			)
		things = d.keys() & self.character.thing.keys()
		if things:
			raise KeyError(f"Tried to patch things on place mapping: {things}")
		self.character.node.patch(d)


class SuccessorsProxy(CachingProxy):
	@property
	def _cache(self):
		succ = self.engine._character_portals_cache.successors
		if self._charname not in succ:
			raise KeyError("No portals in this character")
		succc = succ[self._charname]
		if self._orig not in succc:
			raise KeyError(
				"No successors to this portal", self._charname, self._orig
			)
		return succc[self._orig]

	def _set_rulebook_proxy(self, k):
		raise NotImplementedError(
			"Set the rulebook on the .portal attribute, not this"
		)

	def __init__(self, engine_proxy, charname, origname):
		self.engine = engine_proxy
		self._charname = charname
		self._orig = origname
		super().__init__()

	def __eq__(self, other):
		return (
			isinstance(other, SuccessorsProxy)
			and self.engine is other.engine
			and self._charname == other._charname
			and self._orig == other._orig
		)

	def _apply_delta(self, delta):
		raise NotImplementedError(
			"Apply the delta on CharSuccessorsMappingProxy"
		)

	def _cache_set_munge(self, k, v):
		if isinstance(v, PortalProxy):
			assert v._origin == self._orig
			assert v._destination == k
			return v
		return PortalProxy(self, self._orig, k)

	def _set_item(self, dest, value):
		self.engine.handle(
			command="set_portal",
			char=self._charname,
			orig=self._orig,
			dest=dest,
			statdict=value,
			branching=True,
		)

	def _del_item(self, dest):
		self.engine.del_portal(self._charname, self._orig, dest)


class CharSuccessorsMappingProxy(CachingProxy):
	rulebook = RulebookProxyDescriptor()

	def _get_default_rulebook_anme(self):
		return self.name, "character_portal"

	def _get_rulebook_proxy(self):
		return self.engine._character_rulebooks_cache[self.name]["portal"]

	def _set_rulebook_proxy(self, rb):
		self.engine._character_rulebooks_cache[self.name]["portal"] = (
			RuleBookProxy(self.engine, rb)
		)

	def _set_rulebook(self, rb):
		self.engine.handle(
			"set_character_portal_rulebook",
			char=self.character.name,
			rulebook=rb,
			branching=True,
		)

	@property
	def character(self):
		return self.engine.character[self.name]

	@property
	def _cache(self):
		return self.engine._character_portals_cache.successors.setdefault(
			self.name, {}
		)

	def __init__(self, engine_proxy, charname):
		self.engine = engine_proxy
		self.name = charname
		super().__init__()

	def __eq__(self, other):
		return (
			isinstance(other, CharSuccessorsMappingProxy)
			and other.engine is self.engine
			and other.name == self.name
		)

	def _cache_set_munge(self, k, v):
		return {vk: PortalProxy(self, vk, vv) for (vk, vv) in v.items()}

	def __getitem__(self, k):
		if k not in self:
			raise KeyError("No successors to this node", self.name, k)
		return SuccessorsProxy(self.engine, self.name, k)

	def _apply_delta(self, delta):
		for o, ds in delta.items():
			cache = self._cache[o]
			for d, stats in ds.items():
				if d not in cache:
					cache[d] = PortalProxy(self.character, o, d)
				cache[d]._apply_delta(stats)

	def _set_item(self, orig, val):
		self.engine.handle(
			command="character_set_node_successors",
			character=self.name,
			node=orig,
			val=val,
			branching=True,
		)

	def _del_item(self, orig):
		for dest in self[orig]:
			self.engine.del_portal(self.name, orig, dest)


class PredecessorsProxy(MutableMapping):
	@property
	def character(self):
		return self.engine.character[self._charname]

	def __init__(self, engine_proxy, charname, destname):
		self.engine = engine_proxy
		self._charname = charname
		self.name = destname

	def __iter__(self):
		return iter(
			self.engine._character_portals_cache.predecessors[self._charname][
				self.name
			]
		)

	def __len__(self):
		return len(
			self.engine._character_portals_cache.predecessors[self._charname][
				self.name
			]
		)

	def __contains__(self, k):
		return (
			k
			in self.engine._character_portals_cache.predecessors[
				self._charname
			][self.name]
		)

	def __getitem__(self, k):
		return self.engine._character_portals_cache.predecessors[
			self._charname
		][self.name][k]

	def __setitem__(self, k, v):
		if self.engine._worker:
			raise WorkerProcessReadOnlyError(
				"Tried to change the world state in a worker process"
			)
		self.engine._character_portals_cache.store(
			self._charname,
			self.name,
			k,
			PortalProxy(self.engine, self._charname, k, self.name),
		)
		self.engine.handle(
			command="set_place",
			char=self._charname,
			place=k,
			statdict=v,
			branching=True,
		)
		self.engine.handle(
			"set_portal", (self._charname, k, self.name), branching=True
		)

	def __delitem__(self, k):
		self.engine.del_portal(self._charname, k, self.name)


class CharPredecessorsMappingProxy(MutableMapping, Signal):
	def __init__(self, engine_proxy, charname):
		super().__init__()
		self.engine = engine_proxy
		self.name = charname
		self._cache = {}

	def __contains__(self, k):
		return (
			k in self.engine._character_portals_cache.predecessors[self.name]
		)

	def __iter__(self):
		return iter(
			self.engine._character_portals_cache.predecessors[self.name]
		)

	def __len__(self):
		return len(
			self.engine._character_portals_cache.predecessors[self.name]
		)

	def __getitem__(self, k):
		if k not in self._cache:
			self._cache[k] = PredecessorsProxy(self.engine, self.name, k)
		return self._cache[k]

	def __setitem__(self, k, v):
		if self.engine._worker:
			raise WorkerProcessReadOnlyError(
				"Tried to change the world state in a worker process"
			)
		for pred, proxy in v.items():
			self.engine._character_portals_cache.store(
				self.name, pred, k, proxy
			)
		self.engine.handle(
			command="character_set_node_predecessors",
			char=self.name,
			node=k,
			preds=v,
			branching=True,
		)

	def __delitem__(self, k):
		if self.engine._worker:
			raise WorkerProcessReadOnlyError(
				"Tried to change the world state in a worker process"
			)
		for v in list(self[k]):
			self.engine.del_portal(self.name, v, k)
		if k in self._cache:
			del self._cache[k]


class CharStatProxy(CachingEntityProxy):
	@property
	def _cache(self):
		return self.engine._char_stat_cache[self.name]

	def __init__(self, engine_proxy, character):
		self.engine = engine_proxy
		self.name = character
		super().__init__()

	def __eq__(self, other):
		return (
			isinstance(other, CharStatProxy)
			and self.engine is other.engine
			and self.name == other.name
		)

	def _set_rulebook_proxy(self, k):
		raise NotImplementedError(
			"Set rulebooks on the Character proxy, not this"
		)

	def _get(self, k=None):
		if k is None:
			return self
		return self._cache[k]

	def _set_item(self, k, v):
		if k == "name":
			raise KeyError("Can't change names")
		self.engine.handle(
			command="set_character_stat",
			char=self.name,
			k=k,
			v=v,
			branching=True,
		)

	def _del_item(self, k):
		self.engine.handle(
			command="del_character_stat", char=self.name, k=k, branching=True
		)

	def _apply_delta(self, delta):
		for k, v in delta.items():
			if k == "rulebook":
				if k != self.rulebook.name:
					self._set_rulebook_proxy(k)
				continue
			if v is None:
				if k in self._cache:
					del self._cache[k]
					self.send(self, key=k, value=None)
			elif k not in self._cache or self._cache[k] != v:
				self._cache[k] = v
				self.send(self, key=k, value=v)


class RuleProxy(Signal):
	@staticmethod
	def _nominate(v):
		ret = []
		for whatever in v:
			if hasattr(whatever, "name"):
				ret.append(whatever.name)
			else:
				assert isinstance(whatever, str)
				ret.append(whatever)
		return ret

	@property
	def _cache(self):
		return self.engine._rules_cache.setdefault(self.name, {})

	@property
	def triggers(self):
		return self._cache.setdefault("triggers", [])

	@triggers.setter
	def triggers(self, v):
		self._cache["triggers"] = v
		self.engine.handle(
			"set_rule_triggers",
			rule=self.name,
			triggers=self._nominate(v),
			branching=True,
		)
		self.send(self, triggers=v)

	@property
	def prereqs(self):
		return self._cache.setdefault("prereqs", [])

	@prereqs.setter
	def prereqs(self, v):
		self._cache["prereqs"] = v
		self.engine.handle(
			"set_rule_prereqs",
			rule=self.name,
			prereqs=self._nominate(v),
			branching=True,
		)
		self.send(self, prereqs=v)

	@property
	def actions(self):
		return self._cache.setdefault("actions", [])

	@actions.setter
	def actions(self, v):
		self._cache["actions"] = v
		self.engine.handle(
			"set_rule_actions",
			rule=self.name,
			actions=self._nominate(v),
			branching=True,
		)
		self.send(self, actions=v)

	def __init__(self, engine, rulename):
		super().__init__()
		self.engine = engine
		self.name = self._name = rulename

	def __eq__(self, other):
		return hasattr(other, "name") and self.name == other.name


class RuleBookProxy(MutableSequence, Signal):
	@property
	def _cache(self):
		return self.engine._rulebooks_cache.setdefault(self.name, ([], 0.0))[0]

	@property
	def priority(self):
		return self.engine._rulebooks_cache.setdefault(self.name, ([], 0.0))[1]

	def __init__(self, engine, bookname):
		super().__init__()
		self.engine = engine
		self.name = bookname
		self._proxy_cache = engine._rule_obj_cache

	def __iter__(self):
		for k in self._cache:
			if k not in self._proxy_cache:
				self._proxy_cache[k] = RuleProxy(self.engine, k)
			yield self._proxy_cache[k]

	def __len__(self):
		return len(self._cache)

	def __getitem__(self, i):
		k = self._cache[i]
		if k not in self._proxy_cache:
			self._proxy_cache[k] = RuleProxy(self.engine, k)
		return self._proxy_cache[k]

	def __setitem__(self, i, v):
		if self.engine._worker:
			raise WorkerProcessReadOnlyError(
				"Tried to change the world state in a worker process"
			)
		if isinstance(v, RuleProxy):
			v = v._name
		self._cache[i] = v
		self.engine.handle(
			command="set_rulebook_rule",
			rulebook=self.name,
			i=i,
			rule=v,
			branching=True,
		)
		self.send(self, i=i, val=v)

	def __delitem__(self, i):
		if self.engine._worker:
			raise WorkerProcessReadOnlyError(
				"Tried to change the world state in a worker process"
			)
		del self._cache[i]
		self.engine.handle(
			command="del_rulebook_rule",
			rulebook=self.name,
			i=i,
			branching=True,
		)
		self.send(self, i=i, val=None)

	def insert(self, i, v):
		if self.engine._worker:
			raise WorkerProcessReadOnlyError(
				"Tried to change the world state in a worker process"
			)
		if isinstance(v, RuleProxy):
			v = v._name
		self._cache.insert(i, v)
		self.engine.handle(
			command="ins_rulebook_rule",
			rulebook=self.name,
			i=i,
			rule=v,
			branching=True,
		)
		for j in range(i, len(self)):
			self.send(self, i=j, val=self[j])


class UnitMapProxy(Mapping):
	rulebook = RulebookProxyDescriptor()
	engine = getatt("character.engine")

	def _get_default_rulebook_name(self):
		return self.character.name, "unit"

	def _get_rulebook_proxy(self):
		return self.engine._character_rulebooks_cache[self.character.name][
			"unit"
		]

	def _set_rulebook_proxy(self, rb):
		self.engine._character_rulebooks_cache[self.character.name]["unit"] = (
			RuleBookProxy(self.engine, rb)
		)

	def _set_rulebook(self, rb):
		self.engine.handle(
			"set_unit_rulebook",
			char=self.character.name,
			rulebook=rb,
			branching=True,
		)

	def __init__(self, character):
		self.character = character

	def __iter__(self):
		yield from self.character.engine._character_units_cache[
			self.character.name
		]

	def __len__(self):
		return len(
			self.character.engine._character_units_cache[self.character.name]
		)

	def __contains__(self, k):
		return (
			k
			in self.character.engine._character_units_cache[
				self.character.name
			]
		)

	def __getitem__(self, k):
		if k not in self:
			raise KeyError(
				"{} has no unit in {}".format(self.character.name, k)
			)
		return self.GraphUnitsProxy(
			self.character, self.character.engine.character[k]
		)

	def __getattr__(self, attr):
		vals = self.values()
		if not vals:
			raise AttributeError(
				"No attribute {}, and no graph to delegate to".format(attr)
			)
		elif len(vals) > 1:
			raise AttributeError(
				"No attribute {}, and more than one graph".format(attr)
			)
		else:
			return getattr(next(iter(vals)), attr)

	class GraphUnitsProxy(Mapping):
		def __init__(self, character, graph):
			self.character = character
			self.graph = graph

		def __iter__(self):
			yield from self.character.engine._character_units_cache[
				self.character.name
			][self.graph.name]

		def __len__(self):
			return len(
				self.character.engine._character_units_cache[
					self.character.name
				][self.graph.name]
			)

		def __contains__(self, k):
			cache = self.character.engine._character_units_cache[
				self.character.name
			]
			return self.graph.name in cache and k in cache[self.graph.name]

		def __getitem__(self, k):
			if k not in self:
				raise KeyError(
					"{} has no unit {} in graph {}".format(
						self.character.name, k, self.graph.name
					)
				)
			return self.graph.node[k]

		@property
		def only(self):
			if len(self) != 1:
				raise AttributeError("No unit, or more than one")
			return next(iter(self.values()))


class CharacterProxy(AbstractCharacter):
	rulebook = RulebookProxyDescriptor()
	adj_cls = CharSuccessorsMappingProxy
	pred_cls = CharPredecessorsMappingProxy

	def copy_from(self, g):
		if self.engine._worker:
			raise WorkerProcessReadOnlyError(
				"Tried to change the world state in a worker process"
			)
		# can't handle multigraphs
		self.engine.handle(
			"character_copy_from",
			char=self.name,
			nodes=g._node,
			adj=g._adj,
			branching=True,
		)
		for node, nodeval in g.nodes.items():
			if node not in self.node:
				if nodeval and "location" in nodeval:
					self.thing._cache[node] = ThingProxy(
						self, node, nodeval["location"]
					)
				else:
					self.place._cache[node] = PlaceProxy(self, node)
		for orig in g.adj:
			for dest, edge in g.adj[orig].items():
				if orig in self.portal and dest in self.portal[orig]:
					self.portal[orig][dest]._apply_delta(edge)
				else:
					self.portal._cache[orig][dest] = PortalProxy(
						self, orig, dest
					)
					self.engine._portal_stat_cache[self.name][orig][dest] = (
						edge
					)

	def _get_default_rulebook_name(self):
		return self.name, "character"

	def _get_rulebook_proxy(self):
		return self.engine._character_rulebooks_cache[self.name]["character"]

	def _set_rulebook_proxy(self, rb):
		self.engine._character_rulebooks_cache[self.name]["character"] = (
			RuleBookProxy(self.engine, rb)
		)

	def _set_rulebook(self, rb):
		self.engine.handle(
			"set_character_rulebook",
			char=self.name,
			rulebook=rb,
			branching=True,
		)

	@cached_property
	def unit(self):
		return UnitMapProxy(self)

	@staticmethod
	def PortalSuccessorsMapping(self):
		return CharSuccessorsMappingProxy(self.engine, self.name)

	@staticmethod
	def PortalPredecessorsMapping(self):
		return CharPredecessorsMappingProxy(self.engine, self.name)

	@staticmethod
	def ThingMapping(self):
		return ThingMapProxy(self.engine, self.name)

	@staticmethod
	def PlaceMapping(self):
		return PlaceMapProxy(self.engine, self.name)

	@staticmethod
	def ThingPlaceMapping(self):
		return NodeMapProxy(self.engine, self.name)

	def __init__(self, engine_proxy, charname, *, init_rulebooks=False):
		assert (
			not init_rulebooks
		), "Can't initialize rulebooks in CharacterProxy"
		self.db = engine_proxy
		self.name = charname
		self.graph = CharStatProxy(self.engine, self.name)

	def __bool__(self):
		return True

	def __eq__(self, other):
		if hasattr(other, "engine"):
			return (
				self.engine is other.engine
				and hasattr(other, "name")
				and self.name == other.name
			)
		else:
			return False

	def _apply_delta(self, delta):
		delta = delta.copy()
		for node, ex in delta.pop("nodes", {}).items():
			if ex:
				if node not in self.node:
					nodeval = delta.get("node_val", {}).get(node, None)
					if nodeval and "location" in nodeval:
						self.thing._cache[node] = prox = ThingProxy(
							self, node, nodeval["location"]
						)
						self.thing.send(prox, key=None, value=True)
					else:
						self.place._cache[node] = prox = PlaceProxy(self, node)
						self.place.send(prox, key=None, value=True)
					self.node.send(prox, key=None, value=True)
			elif node in self.node:
				prox = self.node[node]
				if node in self.place._cache:
					del self.place._cache[node]
					self.place.send(prox, key=None, value=False)
				elif node in self.thing._cache:
					del self.thing._cache[node]
					self.thing.send(prox, key=None, value=False)
				else:
					self.engine.warning(
						"Diff deleted {} but it was never created here".format(
							node
						)
					)
				self.node.send(prox, key=None, value=False)
		for orig, dests in delta.pop("edges", {}).items():
			for dest, ex in dests.items():
				if ex:
					self.engine._character_portals_cache.store(
						self.name, orig, dest, PortalProxy(self, orig, dest)
					)
					self.portal.send(
						self.portal[orig][dest], key=None, value=True
					)
				elif orig in self.portal and dest in self.portal[orig]:
					prox = self.portal[orig][dest]
					try:
						self.engine._character_portals_cache.delete(
							self.name, orig, dest
						)
						assert dest not in self.portal[orig]
					except KeyError:
						pass
					self.portal.send(prox, key=None, value=False)
		self.portal._apply_delta(delta.pop("edge_val", {}))
		nodemap = self.node
		name = self.name
		engine = self.engine
		node_stat_cache = engine._node_stat_cache
		for node, nodedelta in delta.pop("node_val", {}).items():
			if node not in nodemap or node not in node_stat_cache[name]:
				rulebook = nodedelta.pop("rulebook", None)
				node_stat_cache[name][node] = nodedelta
				if rulebook:
					nodemap[node]._set_rulebook_proxy(rulebook)
			else:
				nodemap[node]._apply_delta(nodedelta)
		portmap = self.portal
		portal_stat_cache = self.engine._portal_stat_cache
		for orig, destdelta in delta.pop("edge_val", {}).items():
			if orig in portmap:
				destmap = portmap[orig]
				for dest, portdelta in destdelta.items():
					if dest in destmap:
						destmap[dest]._apply_delta(portdelta)
			else:
				porig = portal_stat_cache[name][orig]
				for dest, portdelta in destdelta.items():
					rulebook = portdelta.pop("rulebook", None)
					porig[dest] = portdelta
					if rulebook:
						porig[dest]._set_rulebook_proxy(rulebook)
		rulebooks = delta.pop("rulebooks", None)
		if rulebooks:
			rulebooks = rulebooks.copy()
			charrb = rulebooks.pop("character", self.rulebook.name)
			if charrb != self.rulebook.name:
				self._set_rulebook_proxy(charrb)
			avrb = rulebooks.pop("unit", self.unit.rulebook.name)
			if avrb != self.unit.rulebook.name:
				self.unit._set_rulebook_proxy(avrb)
			cthrb = rulebooks.pop("thing", self.thing.rulebook.name)
			if cthrb != self.thing.rulebook.name:
				self.thing._set_rulebook_proxy(cthrb)
			cplrb = rulebooks.pop("place", self.place.rulebook.name)
			if cplrb != self.place.rulebook.name:
				self.place._set_rulebook_proxy(cplrb)
			cporb = rulebooks.pop("portal", self.portal.rulebook.name)
			if cporb != self.portal.rulebook.name:
				self.portal._set_rulebook_proxy(cporb)
		self.stat._apply_delta(delta)

	def add_place(self, name, **kwargs):
		if self.engine._worker:
			raise WorkerProcessReadOnlyError(
				"Tried to change the world state in a worker process"
			)
		self.engine.handle(
			command="set_place",
			char=self.name,
			place=name,
			statdict=kwargs,
			branching=True,
		)
		self.place._cache[name] = PlaceProxy(self, name)
		self.engine._node_stat_cache[self.name][name] = kwargs

	def add_places_from(self, seq):
		if self.engine._worker:
			raise WorkerProcessReadOnlyError(
				"Tried to change the world state in a worker process"
			)
		self.engine.handle(
			command="add_places_from",
			char=self.name,
			seq=list(seq),
			branching=True,
		)
		placecache = self.place._cache
		nodestatcache = self.engine._node_stat_cache[self.name]
		for pln in seq:
			if isinstance(pln, tuple):
				placecache[pln[0]] = PlaceProxy(self, *pln)
				if len(pln) > 1:
					nodestatcache[pln[0]] = pln[1]
			else:
				placecache[pln] = PlaceProxy(self, pln)

	def add_nodes_from(self, seq, **attrs):
		if self.engine._worker:
			raise WorkerProcessReadOnlyError(
				"Tried to change the world state in a worker process"
			)
		self.add_places_from(seq)

	def add_thing(self, name, location, **kwargs):
		if self.engine._worker:
			raise WorkerProcessReadOnlyError(
				"Tried to change the world state in a worker process"
			)
		self.engine.handle(
			command="add_thing",
			char=self.name,
			thing=name,
			loc=location,
			statdict=kwargs,
			branching=True,
		)
		self.thing._cache[name] = thing = ThingProxy(
			self, name, location, **kwargs
		)
		self.thing.send(thing, key=None, value=True)
		self.node.send(thing, key=None, value=True)

	def add_things_from(self, seq, **attrs):
		if self.engine._worker:
			raise WorkerProcessReadOnlyError(
				"Tried to change the world state in a worker process"
			)
		self.engine.handle(
			command="add_things_from",
			char=self.name,
			seq=list(seq),
			branching=True,
		)
		for name, location in seq:
			self.thing._cache[name] = thing = ThingProxy(self, name, location)
			self.thing.send(thing, key=None, value=True)
			self.node.send(thing, key=None, value=True)

	def remove_node(self, node):
		if self.engine._worker:
			raise WorkerProcessReadOnlyError(
				"Tried to change the world state in a worker process"
			)
		if node not in self.node:
			raise KeyError("No such node: {}".format(node))
		name = self.name
		self.engine.handle("del_node", char=name, node=node, branching=True)
		placecache = self.place._cache
		thingcache = self.thing._cache
		if node in placecache:
			it = placecache[node]
			it.send(it, key=None, value=False)
			self.place.send(it, key=None, value=False)
			del placecache[node]
		else:
			it = thingcache[node]
			it.send(it, key=None, value=False)
			self.thing.send(it, key=None, value=False)
			del thingcache[node]
		self.node.send(it, key=None, value=False)
		portscache = self.engine._character_portals_cache
		to_del = {(node, dest) for dest in portscache.successors[name][node]}
		to_del.update(
			(orig, node) for orig in portscache.predecessors[name][node]
		)
		for u, v in to_del:
			portscache.delete(name, u, v)
		if node in portscache.successors[name]:
			del portscache.successors[name][node]
		if node in portscache.predecessors[name]:
			del portscache.predecessors[name][node]

	def remove_place(self, place):
		if self.engine._worker:
			raise WorkerProcessReadOnlyError(
				"Tried to change the world state in a worker process"
			)
		placemap = self.place
		if place not in placemap:
			raise KeyError("No such place: {}".format(place))
		name = self.name
		self.engine.handle("del_node", char=name, node=place, branching=True)
		del placemap._cache[place]
		portscache = self.engine._character_portals_cache
		del portscache.successors[name][place]
		del portscache.predecessors[name][place]

	def remove_thing(self, thing):
		if self.engine._worker:
			raise WorkerProcessReadOnlyError(
				"Tried to change the world state in a worker process"
			)
		thingmap = self.thing
		if thing not in thingmap:
			raise KeyError("No such thing: {}".format(thing))
		name = self.name
		self.engine.handle("del_node", char=name, node=thing, branching=True)
		del thingmap._cache[thing]
		portscache = self.engine._character_portals_cache
		del portscache.successors[name][thing]
		del portscache.predecessors[name][thing]

	def add_portal(self, origin, destination, **kwargs):
		if self.engine._worker:
			raise WorkerProcessReadOnlyError(
				"Tried to change the world state in a worker process"
			)
		symmetrical = kwargs.pop("symmetrical", False)
		self.engine.handle(
			command="add_portal",
			char=self.name,
			orig=origin,
			dest=destination,
			symmetrical=symmetrical,
			statdict=kwargs,
			branching=True,
		)
		self.engine._character_portals_cache.store(
			self.name,
			origin,
			destination,
			PortalProxy(self, origin, destination),
		)
		if symmetrical:
			self.engine._character_portals_cache.store(
				self.name,
				destination,
				origin,
				PortalProxy(self, destination, origin),
			)
		node = self._node
		placecache = self.place._cache

		if origin not in node:
			placecache[origin] = PlaceProxy(self, origin)
		if destination not in node:
			placecache[destination] = PlaceProxy(self, destination)

	def remove_portal(self, origin, destination):
		if self.engine._worker:
			raise WorkerProcessReadOnlyError(
				"Tried to change the world state in a worker process"
			)
		char_port_cache = self.engine._character_portals_cache
		cache = char_port_cache.successors[self.name]
		if origin not in cache or destination not in cache[origin]:
			raise KeyError(
				"No portal from {} to {}".format(origin, destination)
			)
		self.engine.handle(
			"del_portal",
			char=self.name,
			orig=origin,
			dest=destination,
			branching=True,
		)
		char_port_cache.delete(self.name, origin, destination)

	remove_edge = remove_portal

	def add_portals_from(self, seq, symmetrical=False):
		if self.engine._worker:
			raise WorkerProcessReadOnlyError(
				"Tried to change the world state in a worker process"
			)
		l = list(seq)
		self.engine.handle(
			command="add_portals_from",
			char=self.name,
			seq=l,
			symmetrical=symmetrical,
			branching=True,
		)
		for origin, destination in l:
			if origin not in self.portal._cache:
				self.portal._cache[origin] = SuccessorsProxy(
					self.engine, self.name, origin
				)
			self.portal[origin]._cache[destination] = PortalProxy(
				self, origin, destination
			)

	def portals(self):
		yield from self.engine.handle(
			command="character_portals", char=self.name
		)

	def add_unit(self, graph, node=None):
		if self.engine._worker:
			raise WorkerProcessReadOnlyError(
				"Tried to change the world state in a worker process"
			)
		# TODO: cache
		if node is None:
			node = graph.name
			graph = graph.character.name
		self.engine.handle(
			command="add_unit",
			char=self.name,
			graph=graph,
			node=node,
			branching=True,
		)

	def remove_unit(self, graph, node=None):
		if self.engine._worker:
			raise WorkerProcessReadOnlyError(
				"Tried to change the world state in a worker process"
			)
		# TODO: cache
		if node is None:
			node = graph.name
			graph = graph.character.name
		self.engine.handle(
			command="remove_unit",
			char=self.name,
			graph=graph,
			node=node,
			branching=True,
		)

	def units(self):
		yield from self.engine.handle(
			command="character_units", char=self.name
		)

	def facade(self):
		return Facade(self)

	def grid_2d_8graph(self, m, n):
		self.engine.handle(
			"grid_2d_8graph",
			character=self.name,
			m=m,
			n=n,
			cb=self.engine._upd_caches,
		)

	def grid_2d_graph(self, m, n, periodic=False):
		self.engine.handle(
			"grid_2d_graph",
			character=self.name,
			m=m,
			n=n,
			periodic=periodic,
			cb=self.engine._upd_caches,
		)


class CharacterMapProxy(MutableMapping, Signal):
	def __init__(self, engine_proxy):
		super().__init__()
		self.engine = engine_proxy

	def __iter__(self):
		return iter(self.engine._char_cache.keys())

	def __contains__(self, k):
		return k in self.engine._char_cache

	def __len__(self):
		return len(self.engine._char_cache)

	def __getitem__(self, k):
		return self.engine._char_cache[k]

	def __setitem__(self, k, v):
		if self.engine._worker:
			raise WorkerProcessReadOnlyError(
				"Tried to change the world state in a worker process"
			)
		self.engine.handle(
			command="set_character", char=k, data=v, branching=True
		)
		self.engine._char_cache[k] = CharacterProxy(self.engine, k)
		self.send(self, key=k, val=v)

	def __delitem__(self, k):
		if self.engine._worker:
			raise WorkerProcessReadOnlyError(
				"Tried to change the world state in a worker process"
			)
		self.engine.handle(command="del_character", char=k, branching=True)
		if k in self.engine._char_cache:
			del self.engine._char_cache[k]
		self.send(self, key=k, val=None)


class ProxyLanguageDescriptor(AbstractLanguageDescriptor):
	def _get_language(self, inst):
		if not hasattr(inst, "_language"):
			inst._language = inst.engine.handle(command="get_language")
		return inst._language

	def _set_language(self, inst, val):
		inst._language = val
		delta = inst.engine.handle(command="set_language", lang=val)
		cache = inst._cache
		for k, v in delta.items():
			if k in cache:
				if v is None:
					del cache[k]
				elif cache[k] != v:
					cache[k] = v
					inst.send(inst, key=k, string=v)
			elif v is not None:
				cache[k] = v
				inst.send(inst, key=k, string=v)


class StringStoreProxy(Signal):
	language = ProxyLanguageDescriptor()
	_cache: dict

	def __init__(self, engine_proxy):
		super().__init__()
		self.engine = engine_proxy

	def load(self):
		self._cache = self.engine.handle("strings_copy")

	def __getattr__(self, k):
		try:
			return self._cache[k]
		except KeyError:
			raise AttributeError

	def __setattr__(self, k, v):
		if k in (
			"_cache",
			"engine",
			"language",
			"_language",
			"receivers",
			"_by_receiver",
			"_by_sender",
			"_weak_senders",
			"is_muted",
		):
			super().__setattr__(k, v)
			return
		if self.engine._worker:
			raise WorkerProcessReadOnlyError(
				"Tried to change the world state in a worker process"
			)
		self._cache[k] = v
		self.engine.handle(command="set_string", k=k, v=v)
		self.send(self, key=k, string=v)

	def __delattr__(self, k):
		if self.engine._worker:
			raise WorkerProcessReadOnlyError(
				"Tried to change the world state in a worker process"
			)
		del self._cache[k]
		self.engine.handle(command="del_string", k=k)
		self.send(self, key=k, string=None)

	def lang_items(self, lang=None):
		if lang is None or lang == self.language:
			yield from self._cache.items()
		else:
			yield from self.engine.handle(
				command="get_string_lang_items", lang=lang
			)


class EternalVarProxy(MutableMapping):
	@property
	def _cache(self):
		return self.engine._eternal_cache

	def __init__(self, engine_proxy):
		self.engine = engine_proxy

	def __contains__(self, k):
		return k in self._cache

	def __iter__(self):
		return iter(self._cache)

	def __len__(self):
		return len(self._cache)

	def __getitem__(self, k):
		return self._cache[k]

	def __setitem__(self, k, v):
		if self.engine._worker:
			raise WorkerProcessReadOnlyError(
				"Tried to change the world state in a worker process"
			)
		self._cache[k] = v
		self.engine.handle("set_eternal", k=k, v=v)

	def __delitem__(self, k):
		if self.engine._worker:
			raise WorkerProcessReadOnlyError(
				"Tried to change the world state in a worker process"
			)
		del self._cache[k]
		self.engine.handle(command="del_eternal", k=k)

	def _update_cache(self, data):
		for k, v in data.items():
			if v is None:
				del self._cache[k]
			else:
				self._cache[k] = v


class GlobalVarProxy(MutableMapping, Signal):
	@property
	def _cache(self):
		return self.engine._universal_cache

	def __init__(self, engine_proxy):
		super().__init__()
		self.engine = engine_proxy

	def __iter__(self):
		return iter(self._cache)

	def __len__(self):
		return len(self._cache)

	def __getitem__(self, k):
		return self._cache[k]

	def __setitem__(self, k, v):
		if self.engine._worker:
			raise WorkerProcessReadOnlyError(
				"Tried to change the world state in a worker process"
			)
		self._cache[k] = v
		self.engine.handle("set_universal", k=k, v=v, branching=True)
		self.send(self, key=k, value=v)

	def __delitem__(self, k):
		if self.engine._worker:
			raise WorkerProcessReadOnlyError(
				"Tried to change the world state in a worker process"
			)
		del self._cache[k]
		self.engine.handle("del_universal", k=k, branching=True)
		self.send(self, key=k, value=None)

	def _update_cache(self, data):
		for k, v in data.items():
			if v is None:
				if k not in self._cache:
					continue
				del self._cache[k]
				self.send(self, key=k, value=None)
			else:
				self._cache[k] = v
				self.send(self, key=k, value=v)


class AllRuleBooksProxy(Mapping):
	@property
	def _cache(self):
		return self.engine._rulebooks_cache

	def __init__(self, engine_proxy):
		self.engine = engine_proxy

	def __iter__(self):
		yield from self._cache

	def __len__(self):
		return len(self._cache)

	def __contains__(self, k):
		return k in self._cache

	def __getitem__(self, k):
		if k not in self:
			self.engine.handle("new_empty_rulebook", rulebook=k)
			self._cache[k] = []
		return self._cache[k]


class AllRulesProxy(Mapping):
	@property
	def _cache(self):
		return self.engine._rules_cache

	def __init__(self, engine_proxy):
		self.engine = engine_proxy
		self._proxy_cache = {}

	def __iter__(self):
		return iter(self._cache)

	def __len__(self):
		return len(self._cache)

	def __contains__(self, k):
		return k in self._cache

	def __getitem__(self, k):
		if k not in self:
			raise KeyError("No rule: {}".format(k))
		if k not in self._proxy_cache:
			self._proxy_cache[k] = RuleProxy(self.engine, k)
		return self._proxy_cache[k]

	def new_empty(self, k):
		if self.engine._worker:
			raise WorkerProcessReadOnlyError(
				"Tried to change the world state in a worker process"
			)
		self.engine.handle(command="new_empty_rule", rule=k)
		self._cache[k] = {"triggers": [], "prereqs": [], "actions": []}
		self._proxy_cache[k] = RuleProxy(self.engine, k)
		return self._proxy_cache[k]


class FuncProxy(object):
	__slots__ = "store", "func"

	def __init__(self, store, func):
		self.store = store
		self.func = func

	def __call__(self, *args, cb=None, **kwargs):
		return self.store.engine.handle(
			"call_stored_function",
			store=self.store._store,
			func=self.func,
			args=args[1:] if self.store._store == "method" else args,
			kwargs=kwargs,
			cb=partial(self.store.engine._upd_and_cb, cb=cb),
		)[0]

	def __str__(self):
		return self.store._cache[self.func]


class FuncStoreProxy(Signal):
	_cache: dict

	def __init__(self, engine_proxy, store):
		super().__init__()
		self.engine = engine_proxy
		self._store = store

	def load(self):
		self._cache = self.engine.handle("source_copy", store=self._store)
		self._cache["truth"] = "def truth(*args):\n\treturn True"

	def __getattr__(self, k):
		if k in super().__getattribute__("_cache"):
			return FuncProxy(self, k)
		else:
			raise AttributeError(k)

	def __setattr__(self, func_name, source):
		if func_name in (
			"engine",
			"_store",
			"_cache",
			"receivers",
			"_by_sender",
			"_by_receiver",
			"_weak_senders",
			"is_muted",
		):
			super().__setattr__(func_name, source)
			return
		self.engine.handle(
			command="store_source", store=self._store, v=source, name=func_name
		)
		self._cache[func_name] = source

	def __delattr__(self, func_name):
		self.engine.handle(
			command="del_source", store=self._store, k=func_name
		)
		del self._cache[func_name]

	def get_source(self, func_name):
		if func_name == "truth":
			return "def truth(*args):\n\treturn True"
		return self.engine.handle(
			command="get_source", store=self._store, name=func_name
		)


class ChangeSignatureError(TypeError):
	pass


class PortalObjCache:
	def __init__(self):
		self.successors = {}
		self.predecessors = {}

	def store(self, char: Key, u: Key, v: Key, obj: PortalProxy) -> None:
		succ = self.successors
		if char in succ:
			char_us = succ[char]
			if u in char_us:
				char_us[u][v] = obj
			else:
				char_us[u] = {v: obj}
		else:
			succ[char] = {u: {v: obj}}
		pred = self.predecessors
		if char in pred:
			char_vs = pred[char]
			if v in char_vs:
				char_vs[v][u] = obj
			else:
				char_vs[v] = {u: obj}
		else:
			pred[char] = {v: {u: obj}}

	def delete(self, char: Key, u: Key, v: Key) -> None:
		succ = self.successors
		if char in succ:
			succ_us = succ[char]
			if u in succ_us:
				del succ_us[u][v]
			if not succ_us:
				del succ[char]
		pred = self.predecessors
		if char in pred:
			pred_vs = pred[char]
			if v in pred_vs:
				del pred_vs[v][u]
			if not pred_vs:
				del pred[char]

	def delete_char(self, char: Key) -> None:
		if char in self.successors:
			del self.successors[char]
			del self.predecessors[char]


class TimeSignal(Signal):
	def __init__(self, engine: "EngineProxy"):
		super().__init__()
		self.engine = engine

	def __iter__(self):
		yield self.engine.branch
		yield self.engine.tick

	def __len__(self):
		return 2

	def __getitem__(self, i):
		if i in ("branch", 0):
			return self.engine.branch
		if i in ("tick", 1):
			return self.engine.tick

	def __setitem__(self, i, v):
		if self.engine._worker:
			raise WorkerProcessReadOnlyError(
				"Tried to change the world state in a worker process"
			)
		if i in ("branch", 0):
			self.engine.time_travel(v, self.engine.tick)
		if i in ("tick", 1):
			self.engine.time_travel(self.engine.branch, v)


class TimeDescriptor(object):
	times = {}

	def __get__(self, inst, cls):
		if id(inst) not in self.times:
			self.times[id(inst)] = TimeSignal(inst)
		return self.times[id(inst)]

	def __set__(self, inst, val):
		if inst._worker:
			raise WorkerProcessReadOnlyError(
				"Tried to change the world state in a worker process"
			)
		inst.time_travel(*val)


class RandoProxy(Random):
	"""Proxy to a randomizer"""

	def __init__(self, engine, seed=None):
		self.engine = engine
		self._handle = engine.handle
		self.gauss_next = None
		if seed:
			self.seed(seed)

	def seed(self, a=None, version=2):
		self._handle(
			cmd="call_randomizer", method="seed", a=a, version=version
		)

	def getstate(self):
		return self._handle(cmd="call_randomizer", method="getstate")

	def setstate(self, state):
		return self._handle(
			cmd="call_randomizer", method="setstate", state=state
		)

	def _randbelow(
		self, n, int=int, maxsize=1, type=type, Method=None, BuiltinMethod=None
	):
		return self._handle(
			cmd="call_randomizer", method="_randbelow", n=n, maxsize=maxsize
		)

	def random(self):
		return self._handle(cmd="call_randomizer", method="random")


class EngineProxy(AbstractEngine):
	"""An engine-like object for controlling a LiSE process

	Don't instantiate this directly. Use :class:`EngineProcessManager` instead.
	The ``start`` method will return an :class:`EngineProxy` instance.

	"""

	char_cls = CharacterProxy
	thing_cls = ThingProxy
	place_cls = PlaceProxy
	portal_cls = PortalProxy
	time = TimeDescriptor()

	@property
	def main_branch(self) -> str:
		return self.handle("main_branch")

	def snap_keyframe(self) -> dict:
		if self._worker:
			raise WorkerProcessReadOnlyError(
				"Can't snap a keyframe in a worker process"
			)
		return self.handle("snap_keyframe")

	def game_init(self) -> None:
		if self._worker:
			raise WorkerProcessReadOnlyError(
				"Tried to change the world state in a worker process"
			)
		self.handle("game_init", cb=self._upd_from_game_start)

	def _node_exists(self, char, node) -> bool:
		return self.handle("node_exists", char=char, node=node)

	def _upd_from_game_start(self, command, branch, turn, tick, result):
		(
			start_kf,
			eternal,
			functions,
			methods,
			triggers,
			prereqs,
			actions,
		) = result
		self._initialized = False
		self._eternal_cache = eternal
		self.function._cache = functions
		self.method._cache = methods
		self.trigger._cache = triggers
		self.prereq._cache = prereqs
		self.action._cache = actions
		self._replace_state_with_kf(start_kf)
		self._initialized = True

	def switch_main_branch(self, branch: str) -> None:
		if self._worker:
			raise WorkerProcessReadOnlyError(
				"Tried to change the world state in a worker process"
			)
		if (
			self.branch != self.main_branch
			or self.turn != 0
			or self._tick != 0
		):
			raise ValueError("Go to the start of time first")
		kf = self.handle(
			"switch_main_branch", branch=branch, cb=self._set_time
		)
		assert self.branch == branch
		self._replace_state_with_kf(kf)

	def _replace_state_with_kf(self, result, **kwargs):
		things = self._things_cache
		places = self._character_places_cache

		portals = self._character_portals_cache
		if result is None:
			self._char_cache = {}
			self._universal_cache = {}
			return
		self._universal_cache = result["universal"]
		rc = self._rules_cache = {}
		for rule, triggers in result["triggers"].items():
			if rule in rc:
				rc[rule]["triggers"] = list(triggers)
			else:
				rc[rule] = {
					"triggers": list(triggers),
					"prereqs": [],
					"actions": [],
				}
		for rule, prereqs in result["prereqs"].items():
			if rule in rc:
				rc[rule]["prereqs"] = list(prereqs)
			else:
				rc[rule] = {
					"triggers": [],
					"prereqs": list(prereqs),
					"actions": [],
				}
		for rule, actions in result["actions"].items():
			if rule in rc:
				rc[rule]["actions"] = list(actions)
			else:
				rc[rule] = {
					"triggers": [],
					"prereqs": [],
					"actions": list(actions),
				}
		self._char_cache = chars = {
			graph: CharacterProxy(self, graph)
			if (graph not in self._char_cache)
			else self._char_cache[graph]
			for graph in (
				result["graph_val"].keys()
				| result["nodes"].keys()
				| result["node_val"].keys()
				| result["edges"].keys()
				| result["edge_val"].keys()
				| self._char_cache.keys()
			)
		}
		for graph, stats in result["graph_val"].items():
			if "character_rulebook" in stats:
				chars[graph]._set_rulebook_proxy(
					stats.pop("character_rulebook")
				)
			if "unit_rulebook" in stats:
				chars[graph].unit._set_rulebook_proxy(
					stats.pop("unit_rulebook")
				)
			if "character_thing_rulebook" in stats:
				chars[graph].thing._set_rulebook_proxy(
					stats.pop("character_thing_rulebook")
				)
			if "character_place_rulebook" in stats:
				chars[graph].place._set_rulebook_proxy(
					stats.pop("character_place_rulebook")
				)
			if "character_portal_rulebook" in stats:
				chars[graph].portal._set_rulebook_proxy(
					stats.pop("character_portal_rulebook")
				)
			if "units" in stats:
				self._character_units_cache[graph] = stats.pop("units")
			else:
				self._character_units_cache[graph] = {}
			for key in list(stats):
				if (
					key in chars[graph].stat
					and stats[key] == chars[graph].stat[key]
				):
					del stats[key]
			chars[graph].stat._apply_delta(stats)
		for char, nodestats in result["node_val"].items():
			for node, stats in nodestats.items():
				if "location" in stats:
					if char not in things or node not in things[char]:
						that = things[char][node] = ThingProxy(
							chars[char], node, stats.pop("location")
						)
					else:
						that = things[char][node]
						that._location = stats.pop("location")
						that.send(that, key="location", value=that._location)
						chars[char].thing.send(
							that, key="location", value=that._location
						)
						chars[char].node.send(
							that, key="location", value=that._location
						)
					if char in places and node in places[char]:
						del places[char][node]
				else:
					if char not in places or node not in places[char]:
						that = PlaceProxy(chars[char], node)
						places[char][node] = that
					else:
						that = places[char][node]
					if char in things and node in things[char]:
						del things[char][node]
				for key in list(stats):
					if key in that and stats[key] == that[key]:
						del stats[key]
				that._apply_delta(stats)
		for char, nodes in result["nodes"].items():
			for node, ex in nodes.items():
				if ex:
					if not (
						(char in things and node in things[char])
						or (char in places and node in places[char])
					):
						places[char][node] = PlaceProxy(chars[char], node)
						chars[char].place.send(
							chars[char], key=node, value=places[char][node]
						)
				else:
					if char in things and node in things[char]:
						del things[char][node]
						chars[char].thing.send(
							chars[char], key=node, value=None
						)
						chars[char].node.send(
							chars[char], key=node, value=None
						)
					if char in places and node in places[char]:
						del places[char][node]
						chars[char].place.send(
							chars[char], key=node, value=None
						)
						chars[char].node.send(
							chars[char], key=node, value=None
						)
		for char, origs in result["edges"].items():
			for orig, dests in origs.items():
				for dest, exists in dests.items():
					if (
						char in portals.successors
						and orig in portals.successors[char]
						and dest in portals.successors[char][orig]
					):
						if not exists:
							del portals.successors[char][orig][dest]
							del portals.predecessors[char][dest][orig]
							chars[char].adj.send(
								chars[char], orig=orig, dest=dest, value=None
							)
							chars[char].pred.send(
								chars[char], orig=orig, dest=dest, value=None
							)
						continue
					if not exists:
						continue
					that = PortalProxy(chars[char], orig, dest)
					portals.store(char, orig, dest, that)
					chars[char].adj.send(
						chars[char], orig=orig, dest=dest, value=that
					)
					chars[char].pred.send(
						chars[char], orig=orig, dest=dest, value=that
					)
		for char, origs in result["edge_val"].items():
			for orig, dests in origs.items():
				for dest, stats in dests.items():
					portal = portals.successors[char][orig][dest]
					for stat in list(stats):
						if stat in portal and stats[stat] == portal[stat]:
							del stats[stat]
					portal._apply_delta(stats)
		self._rulebooks_cache = result["rulebook"]

	def _pull_kf_now(self, *args, **kwargs):
		self._replace_state_with_kf(self.handle("snap_keyframe"))

	@property
	def branch(self):
		return self._branch

	@branch.setter
	def branch(self, v):
		self.time_travel(v, self.turn)

	@property
	def turn(self):
		return self._turn

	@turn.setter
	def turn(self, v):
		self.time_travel(self.branch, v)

	@property
	def tick(self):
		return self._tick

	@tick.setter
	def tick(self, v: int):
		self.time_travel(self.branch, self.turn, v)

	def __init__(
		self,
		handle_out,
		handle_in,
		logger,
		install_modules=(),
		submit_func=None,
		threads=None,
		prefix=None,
	):
		self.closed = False
		if submit_func:
			self._submit = submit_func
		else:
			self._threadpool = ThreadPoolExecutor(threads)
			self._submit = self._threadpool.submit
		self._handle_out = handle_out
		self._handle_out_lock = Lock()
		self._handle_in = handle_in
		self._handle_in_lock = Lock()
		self._round_trip_lock = Lock()
		self._commit_lock = Lock()
		self.logger = logger
		self.character = self.graph = CharacterMapProxy(self)
		self.eternal = EternalVarProxy(self)
		self.universal = GlobalVarProxy(self)
		self.rulebook = AllRuleBooksProxy(self)
		self.rule = AllRulesProxy(self)
		if prefix is None:
			self.method = FuncStoreProxy(self, "method")
			self.action = FuncStoreProxy(self, "action")
			self.prereq = FuncStoreProxy(self, "prereq")
			self.trigger = FuncStoreProxy(self, "trigger")
			self.function = FuncStoreProxy(self, "function")
			self._worker = False
			self.rando = RandoProxy(self)
			self.string = StringStoreProxy(self)
		else:
			self.method = FunctionStore(os.path.join(prefix, "method.py"))
			self.action = FunctionStore(os.path.join(prefix, "action.py"))
			self.prereq = FunctionStore(os.path.join(prefix, "prereq.py"))
			self.trigger = FunctionStore(os.path.join(prefix, "trigger.py"))
			self.function = FunctionStore(os.path.join(prefix, "function.py"))
			self.string = StringStore(self, prefix)
			self._worker = True

		self._node_stat_cache = StructuredDefaultDict(1, UnwrappingDict)
		self._portal_stat_cache = StructuredDefaultDict(2, UnwrappingDict)
		self._char_stat_cache = PickyDefaultDict(UnwrappingDict)
		self._things_cache = StructuredDefaultDict(1, ThingProxy)
		self._character_places_cache = StructuredDefaultDict(1, PlaceProxy)
		self._character_rulebooks_cache = StructuredDefaultDict(
			1,
			RuleBookProxy,
			kwargs_munger=lambda inst, k: {
				"engine": self,
				"bookname": (inst.key, k),
			},
		)
		self._char_node_rulebooks_cache = StructuredDefaultDict(
			1,
			RuleBookProxy,
			kwargs_munger=lambda inst, k: {
				"engine": self,
				"bookname": (inst.key, k),
			},
		)
		self._char_port_rulebooks_cache = StructuredDefaultDict(
			2,
			RuleBookProxy,
			kwargs_munger=lambda inst, k: {
				"engine": self,
				"bookname": (inst.parent.key, inst.key, k),
			},
		)
		self._character_portals_cache = PortalObjCache()
		self._character_units_cache = PickyDefaultDict(dict)
		self._unit_characters_cache = PickyDefaultDict(dict)
		self._rule_obj_cache = {}
		self._rulebook_obj_cache = {}
		self._char_cache = {}
		if prefix is None:
			self.send_bytes(self.pack({"command": "get_btt"}))
			received = self.unpack(self.recv_bytes())
			self._branch, self._turn, self._tick = received[-1]
			self.send_bytes(self.pack({"command": "branches"}))
			self._branches = self.unpack(self.recv_bytes())[-1]
			self.method.load()
			self.action.load()
			self.prereq.load()
			self.trigger.load()
			self.function.load()
			self.string.load()
			self._eternal_cache = self.handle("eternal_copy")
			self._initialized = False
			self._pull_kf_now()
			self._initialized = True
			for module in install_modules:
				self.handle("install_module", module=module)

	def __getattr__(self, item):
		meth = super().__getattribute__("method").__getattr__(item)
		return MethodType(meth, self)

	def _reimport_triggers(self):
		self.trigger.reimport()

	def _eval_trigger(self, name, entity):
		return getattr(self.trigger, name)(entity)

	def _call_function(self, name: str, *args, **kwargs):
		return getattr(self.function, name)(*args, **kwargs)

	def _reimport_functions(self):
		self.function.reimport()

	def _call_method(self, name: str, *args, **kwargs):
		return MethodType(getattr(self.method, name), self)(*args, **kwargs)

	def _reimport_methods(self):
		self.method.reimport()

	def send_bytes(self, obj, blocking=True, timeout=-1):
		compressed = zlib.compress(obj)
		self._handle_out_lock.acquire(blocking, timeout)
		self._handle_out.send_bytes(compressed)
		self._handle_out_lock.release()

	def recv_bytes(self, blocking=True, timeout=-1):
		self._handle_in_lock.acquire(blocking, timeout)
		data = self._handle_in.recv_bytes()
		self._handle_in_lock.release()
		return zlib.decompress(data)

	def debug(self, msg):
		self.logger.debug(msg)

	def info(self, msg):
		self.logger.info(msg)

	def warning(self, msg):
		self.logger.warning(msg)

	def error(self, msg):
		self.logger.error(msg)

	def critical(self, msg):
		self.logger.critical(msg)

	def handle(self, cmd=None, *, cb: Optional[callable] = None, **kwargs):
		"""Send a command to the LiSE core.

		The only positional argument should be the name of a
		method in :class:``EngineHandle``. All keyword arguments
		will be passed to it, with the exceptions of
		``cb``, ``branching``, and ``silent``.

		With ``branching=True``, handle paradoxes by creating new
		branches of history. I will switch to the new branch if needed.
		If I have an attribute ``branching_cb``, I'll call it if and
		only if the branch changes upon completing a command with
		``branching=True``.

		With a function ``cb``, I will call ``cb`` when I get
		a result.
		``cb`` will be called with keyword arguments ``command``,
		the same command you asked for; ``result``, the value returned
		by it, possibly ``None``; and the present ``branch``,
		``turn``, and ``tick``, possibly different than when you called
		``handle``.`.

		"""
		if self._worker:
			return
		if self.closed:
			raise RedundantProcessError(f"Already closed: {id(self)}")
		if "command" in kwargs:
			cmd = kwargs["command"]
		elif cmd:
			kwargs["command"] = cmd
		else:
			raise TypeError("No command")
		assert not kwargs.get("silent")
		self.debug(f"EngineProxy: sending {cmd}")
		start_ts = monotonic()
		with self._round_trip_lock:
			self.send_bytes(self.pack(kwargs))
			received = self.recv_bytes()
		command, branch, turn, tick, r = self.unpack(received)
		self.debug(
			"EngineProxy: received {} in {:,.2f} seconds".format(
				(command, branch, turn, tick), monotonic() - start_ts
			)
		)
		if (branch, turn, tick) != self._btt():
			self._branch = branch
			self._turn = turn
			self._tick = tick
			self.time.send(self, branch=branch, turn=turn, tick=tick)
		if isinstance(r, Exception):
			raise r
		if cmd != command:
			raise RuntimeError(
				f"Sent command {cmd}, but received results for {command}"
			)
		if cb:
			cb(command=command, branch=branch, turn=turn, tick=tick, result=r)
		return r

	def _unpack_recv(self):
		ret = self.unpack(self.recv_bytes())
		return ret

	def _callback(self, cb):
		command, branch, turn, tick, res = self.unpack(self.recv_bytes())
		self.debug(
			"EngineProxy: received, with callback {}: {}".format(
				cb, (command, branch, turn, tick, res)
			)
		)
		ex = None
		if isinstance(res, Exception):
			ex = res
		try:
			if isinstance(res[0], Exception):
				ex = res[0]
		except TypeError:
			pass
		if ex:
			self.warning(
				"{} raised by command {}, trying to run callback {} with it".format(
					repr(ex), command, cb
				)
			)
		cb(command=command, branch=branch, turn=turn, tick=tick, result=res)
		return command, branch, turn, tick, res

	def _branching(self, cb=None):
		command, branch, turn, tick, r = self.unpack(self.recv_bytes())
		self.debug(
			"EngineProxy: received, with branching, {}".format(
				(command, branch, turn, tick, r)
			)
		)
		if (branch, turn, tick) != (self._branch, self._turn, self._tick):
			self._branch = branch
			self._turn = turn
			self._tick = tick
			self.time.send(self, branch=branch, turn=turn, tick=tick)
			if hasattr(self, "branching_cb"):
				self.branching_cb(
					command=command,
					branch=branch,
					turn=turn,
					tick=tick,
					result=r,
				)
		if cb:
			cb(command=command, branch=branch, turn=turn, tick=tick, result=r)
		return command, branch, turn, tick, r

	def _call_with_recv(self, *cbs, **kwargs):
		cmd, branch, turn, tick, received = self.unpack(self.recv_bytes())
		self.debug(
			"EngineProxy: received {}".format(
				(cmd, branch, turn, tick, received)
			)
		)
		if isinstance(received, Exception):
			raise received
		for cb in cbs:
			cb(
				command=cmd,
				branch=branch,
				turn=turn,
				tick=tick,
				result=received,
				**kwargs,
			)
		return received

	def _upd_caches(self, command, branch, turn, tick, result):
		result, deltas = result
		self.eternal._update_cache(deltas.pop("eternal", {}))
		self.universal._update_cache(deltas.pop("universal", {}))
		# I think if you travel back to before a rule was created
		# it'll show up empty.
		# That's ok I guess
		for rule, delta in deltas.pop("rules", {}).items():
			if rule in self._rules_cache:
				self._rules_cache[rule].update(delta)
			else:
				delta.setdefault("triggers", [])
				delta.setdefault("prereqs", [])
				delta.setdefault("actions", [])
				self._rules_cache[rule] = delta
			if rule not in self._rule_obj_cache:
				self._rule_obj_cache[rule] = RuleProxy(self, rule)
			ruleproxy = self._rule_obj_cache[rule]
			ruleproxy.send(ruleproxy, **delta)
		rulebookdeltas = deltas.pop("rulebooks", {})
		self._rulebooks_cache.update(rulebookdeltas)
		for rulebook, delta in rulebookdeltas.items():
			if rulebook not in self._rulebook_obj_cache:
				self._rulebook_obj_cache[rulebook] = RuleBookProxy(
					self, rulebook
				)
			rulebookproxy = self._rulebook_obj_cache[rulebook]
			# the "delta" is just the rules list, for now
			rulebookproxy.send(rulebookproxy, rules=delta)
		to_delete = set()
		for char, chardelta in deltas.items():
			if chardelta is None:
				to_delete.add(char)
				continue
			if char not in self._char_cache:
				self._char_cache[char] = CharacterProxy(self, char)
			chara = self.character[char]
			chara._apply_delta(chardelta)
		for char in to_delete & self._char_cache.keys():
			del self._char_cache[char]

	def _btt(self):
		return self._branch, self._turn, self._tick

	def _set_time(self, command, branch, turn, tick, result, **kwargs):
		self._branch = branch
		self._turn = turn
		self._tick = tick
		parent, turn_from, tick_from, turn_to, tick_to = self._branches.get(
			branch, (None, turn, tick, turn, tick)
		)
		if branch not in self._branches or (turn, tick) > (turn_to, tick_to):
			self._branches[branch] = parent, turn_from, tick_from, turn, tick
		self.time.send(self, branch=branch, turn=turn, tick=tick)

	def branches(self) -> set:
		return self._branches

	def branch_start(self, branch: str) -> Tuple[int, int]:
		return self._branches[branch][1]

	def branch_end(self, branch: str) -> Tuple[int, int]:
		return self._branches[branch][2]

	def branch_parent(self, branch: str) -> Optional[str]:
		return self._branches[branch][0]

	def apply_choices(self, choices, dry_run=False, perfectionist=False):
		if self._worker:
			raise WorkerProcessReadOnlyError(
				"Tried to change the world state in a worker process"
			)
		return self.handle(
			"apply_choices",
			choices=choices,
			dry_run=dry_run,
			perfectionist=perfectionist,
		)

	def _upd(self, *args, **kwargs):
		self._upd_caches(*args, **kwargs)
		self._set_time(*args, no_del=True, **kwargs)

	def _upd_and_cb(self, cb, *args, **kwargs):
		self._upd(*args, **kwargs)
		if cb:
			cb(*args, **kwargs)

	# TODO: make this into a Signal, like it is in the LiSE core
	def next_turn(self, cb=None):
		if self._worker:
			raise WorkerProcessReadOnlyError(
				"Tried to change the world state in a worker process"
			)
		if cb and not callable(cb):
			raise TypeError("Uncallable callback")
		return self.handle("next_turn", cb=partial(self._upd_and_cb, cb))

	def time_travel(self, branch, turn, tick=None, cb=None):
		"""Move to a different point in the timestream

		Needs ``branch`` and ``turn`` arguments. The ``tick`` is
		optional; if unspecified, you'll travel to the last tick
		in the turn.

		May take a callback function ``cb``, which will receive a
		dictionary describing changes to the characters in ``chars``.
		``chars`` defaults to 'all', indicating that every character
		should be included, but may be a list of character names
		to include.

		"""
		if self._worker:
			raise WorkerProcessReadOnlyError(
				"Tried to change the world state in a worker process"
			)
		if cb is not None and not callable(cb):
			raise TypeError("Uncallable callback")
		return self.handle(
			"time_travel",
			branch=branch,
			turn=turn,
			tick=tick,
			cb=partial(self._upd_and_cb, cb),
		)

	def _add_character(self, char, data=None, **attr):
		if char in self._char_cache:
			raise KeyError("Character already exists")
		if data is None:
			data = {}
		if not isinstance(data, dict):
			# it's a networkx graph
			data = {
				"place": {
					k: v for k, v in data._node.items() if "location" not in v
				},
				"thing": {
					k: v for k, v in data._node.items() if "location" in v
				},
				"edge": data._adj,
			}
		self._char_cache[char] = character = CharacterProxy(self, char)
		self._char_stat_cache[char] = attr
		placedata = data.get("place", data.get("node", {}))
		for place, stats in placedata.items():
			if (
				char not in self._character_places_cache
				or place not in self._character_places_cache[char]
			):
				self._character_places_cache[char][place] = PlaceProxy(
					character, place
				)
			self._node_stat_cache[char][place] = stats
		thingdata = data.get("thing", {})
		for thing, stats in thingdata.items():
			if "location" not in stats:
				raise ValueError("Things must always have locations")
			loc = stats.pop("location")
			if (
				char not in self._things_cache
				or thing not in self._things_cache[char]
			):
				self._things_cache[char][thing] = ThingProxy(
					character, thing, loc
				)
			self._node_stat_cache[char][thing] = stats
		portdata = data.get("edge", data.get("portal", data.get("adj", {})))
		for orig, dests in portdata.items():
			for dest, stats in dests.items():
				self._character_portals_cache.store(
					char,
					orig,
					dest,
					PortalProxy(character, orig, dest),
				)
				self._portal_stat_cache[char][orig][dest] = stats
		self.handle(
			command="add_character",
			char=char,
			data=data,
			attr=attr,
			branching=True,
		)

	def add_character(self, char, data=None, **attr):
		if self._worker:
			raise WorkerProcessReadOnlyError(
				"Tried to change world state in a worker process"
			)
		self._add_character(char, data, **attr)

	def new_character(self, char, **attr):
		self.add_character(char, **attr)
		return self._char_cache[char]

	new_graph = new_character

	def _del_character(self, char):
		if char not in self._char_cache:
			raise KeyError("No such character")
		del self._char_cache[char]
		if char in self._char_stat_cache:
			del self._char_stat_cache[char]
		if char in self._character_places_cache:
			del self._character_places_cache[char]
		if char in self._things_cache:
			del self._things_cache[char]
		self._character_portals_cache.delete_char(char)
		self.handle(command="del_character", char=char, branching=True)

	def del_character(self, char):
		if self._worker:
			raise WorkerProcessReadOnlyError(
				"tried to change world state in a worker process"
			)
		self._del_character(char)

	del_graph = del_character

	def del_node(self, char, node):
		if char not in self._char_cache:
			raise KeyError("No such character")
		if (
			node not in self._character_places_cache[char]
			and node not in self._things_cache[char]
		):
			raise KeyError("No such node")
		if node in self._things_cache[char]:
			del self._things_cache[char][node]
		if node in self._character_places_cache[char]:  # just to be safe
			del self._character_places_cache[char][node]
		self.handle(command="del_node", char=char, node=node, branching=True)

	def del_portal(self, char, orig, dest):
		if char not in self._char_cache:
			raise KeyError("No such character")
		self._character_portals_cache.delete(char, orig, dest)
		self.handle(
			command="del_portal",
			char=char,
			orig=orig,
			dest=dest,
			branching=True,
		)

	def commit(self):
		self._commit_lock.acquire()
		self.handle("commit", cb=self._release_commit_lock)

	def _release_commit_lock(self, *, command, branch, turn, tick, result):
		self._commit_lock.release()

	def close(self):
		self._commit_lock.acquire()
		self._commit_lock.release()
		self.handle("close")
		with self._handle_out_lock:
			self._handle_out.send_bytes(b"shutdown")
		self.closed = True

	def _node_contents(self, character, node):
		# very slow. do better
		for thing in self.character[character].thing.values():
			if thing["location"] == node:
				yield thing.name


def engine_subprocess(
	args,
	input_pipe,
	output_pipe,
	logq,
	loglevel,
	**kwargs,
):
	"""Loop to handle one command at a time and pipe results back"""
	from .handle import EngineHandle

	engine_handle = EngineHandle(*args, logq=logq, loglevel=loglevel, **kwargs)
	compress = zlib.compress
	decompress = zlib.decompress
	pack = engine_handle.pack

	while True:
		inst = input_pipe.recv_bytes()
		if inst == b"shutdown":
			input_pipe.close()
			output_pipe.close()
			if logq:
				logq.close()
			return 0
		instruction = engine_handle.unpack(decompress(inst))
		if isinstance(instruction, dict) and "__use_msgspec__" in instruction:
			import msgspec.msgpack

			instruction = msgspec.msgpack.decode(instruction["__real__"])
		silent = instruction.pop("silent", False)
		cmd = instruction.pop("command")

		branching = instruction.pop("branching", False)
		try:
			if branching:
				try:
					r = getattr(engine_handle, cmd)(**instruction)
				except OutOfTimelineError:
					engine_handle.increment_branch()
					r = getattr(engine_handle, cmd)(**instruction)
			else:
				r = getattr(engine_handle, cmd)(**instruction)
		except AssertionError:
			raise
		except Exception as e:
			output_pipe.send_bytes(
				compress(
					engine_handle.pack(
						(
							cmd,
							engine_handle._real.branch,
							engine_handle._real.turn,
							engine_handle._real.tick,
							e,
						)
					)
				)
			)
			continue
		if silent:
			continue
		resp = msgpack.Packer().pack_array_header(5)
		resp += (
			pack(cmd)
			+ pack(engine_handle._real.branch)
			+ pack(engine_handle._real.turn)
			+ pack(engine_handle._real.tick)
		)
		if hasattr(getattr(engine_handle, cmd), "prepacked"):
			if isinstance(r, dict):
				resp += msgpack.Packer().pack_map_header(len(r))
				for k, v in r.items():
					resp += k + v
			elif isinstance(r, tuple):
				pacr = msgpack.Packer()
				pacr.pack_ext_type(
					MsgpackExtensionType.tuple.value,
					msgpack.Packer().pack_array_header(len(r)) + b"".join(r),
				)
				resp += pacr.bytes()
			elif isinstance(r, list):
				resp += msgpack.Packer().pack_array_header(len(r)) + b"".join(
					r
				)
			else:
				resp += r
		else:
			resp += pack(r)
		output_pipe.send_bytes(compress(resp))
		if hasattr(engine_handle, "_after_ret"):
			engine_handle._after_ret()
			del engine_handle._after_ret


class WorkerLogger:
	def __init__(self, logq):
		self._logq = logq

	def debug(self, msg):
		if not self._logq:
			print(msg)
		self._logq.put((10, msg))

	def info(self, msg):
		if not self._logq:
			print(msg)
		self._logq.put((20, msg))

	def warning(self, msg):
		if not self._logq:
			print(msg)
		self._logq.put((30, msg))

	def error(self, msg):
		if not self._logq:
			print(msg)
		self._logq.put((40, msg))

	def critical(self, msg):
		if not self._logq:
			print(msg)
		self._logq.put((50, msg))


def worker_subprocess(prefix: str, in_pipe: Pipe, out_pipe: Pipe, logq: Queue):
	eng = EngineProxy(None, None, WorkerLogger(logq), prefix=prefix)
	pack = eng.pack
	unpack = eng.unpack
	compress = zlib.compress
	decompress = zlib.decompress
	eng._branches = eng.unpack(zlib.decompress(in_pipe.recv_bytes()))
	eng._initialized = False
	while True:
		inst = in_pipe.recv_bytes()
		if inst == b"shutdown":
			in_pipe.close()
			if logq:
				logq.close()
			out_pipe.send_bytes(b"done")
			out_pipe.close()
			return 0
		(uid, method, args, kwargs) = unpack(decompress(inst))
		try:
			ret = getattr(eng, method)(*args, **kwargs)
		except Exception as ex:
			ret = ex
			if uid < 0:
				import traceback

				traceback.print_exc(file=sys.stderr)
				raise
		if uid >= 0:
			out_pipe.send_bytes(compress(pack((uid, ret))))
		eng._initialized = True


class RedundantProcessError(ProcessError):
	"""Asked to start a process that has already started"""


class EngineProcessManager(object):
	def __init__(self, *args, **kwargs):
		self._args = args
		self._kwargs = kwargs

	def start(
		self,
		*args,
		logger=None,
		logfile=None,
		loglevel=None,
		install_modules=(),
		**kwargs,
	):
		"""Start LiSE in a subprocess, and return a proxy to it"""
		if hasattr(self, "engine_proxy"):
			raise RedundantProcessError("Already started")
		if logger is None and "logger" in self._kwargs:
			logger = self._kwargs.pop("logger")
		if loglevel is None and "loglevel" in self._kwargs:
			loglevel = self._kwargs.pop("loglevel")
		(handle_out_pipe_recv, self._handle_out_pipe_send) = Pipe(duplex=False)
		(handle_in_pipe_recv, handle_in_pipe_send) = Pipe(duplex=False)
		self.logq = Queue()
		handlers = []
		logl = {
			"debug": logging.DEBUG,
			"info": logging.INFO,
			"warning": logging.WARNING,
			"error": logging.ERROR,
			"critical": logging.CRITICAL,
		}
		loglevel = logl.get(loglevel, loglevel) or logging.INFO
		if logger is None:
			self.logger = logging.getLogger(__name__)
			stdout = logging.StreamHandler(sys.stdout)
			stdout.set_name("stdout")
			handlers.append(stdout)
			handlers[0].setLevel(loglevel)
		else:
			self.logger = logger
		if logfile:
			try:
				fh = logging.FileHandler(logfile)
				handlers.append(fh)
				fh.setLevel(loglevel)
			except OSError:
				pass
		if "logfile" in kwargs:
			try:
				fh = logging.FileHandler(kwargs["logfile"])
				handlers.append(fh)
				handlers[-1].setLevel(loglevel)
			except OSError:
				pass
			del kwargs["logfile"]
<<<<<<< HEAD
=======
		install_modules = (
			kwargs.pop("install_modules")
			if "install_modules" in kwargs
			else []
		)
>>>>>>> 8765c0af
		formatter = logging.Formatter(
			fmt="[{levelname}] LiSE.proxy({process}) t{message}", style="{"
		)
		for handler in handlers:
			handler.setFormatter(formatter)
			self.logger.addHandler(handler)
		self._p = Process(
			name="LiSE Life Simulator Engine (core)",
			target=engine_subprocess,
			args=(
				args or self._args,
				handle_out_pipe_recv,
				handle_in_pipe_send,
				self.logq,
				loglevel,
			),
			kwargs=kwargs or self._kwargs,
		)
		self._p.start()
		self._logthread = Thread(
			target=self.sync_log_forever, name="log", daemon=True
		)
		self._logthread.start()
		self.engine_proxy = EngineProxy(
			self._handle_out_pipe_send,
			handle_in_pipe_recv,
			self.logger,
			install_modules,
		)
		return self.engine_proxy

	def sync_log(self, limit=None, block=True):
		"""Get log messages from the subprocess, and log them in this one"""
		n = 0
		while limit is None or n < limit:
			try:
				(level, message) = self.logq.get(block=block)
				if isinstance(level, int):
					level = {
						10: "debug",
						20: "info",
						30: "warning",
						40: "error",
						50: "critical",
					}[level]
				getattr(self.logger, level)(message)
				n += 1
			except Empty:
				return

	def sync_log_forever(self):
		"""Continually call ``sync_log``, for use in a subthread"""
		while True:
			self.sync_log(1)

	def shutdown(self):
		"""Close the engine in the subprocess, then join the subprocess"""
		self.engine_proxy.close()
		self._p.join()
		del self.engine_proxy

	def __enter__(self):
		return self.start()

	def __exit__(self, exc_type, exc_val, exc_tb):
		self.shutdown()<|MERGE_RESOLUTION|>--- conflicted
+++ resolved
@@ -3315,14 +3315,7 @@
 				yield thing.name
 
 
-def engine_subprocess(
-	args,
-	input_pipe,
-	output_pipe,
-	logq,
-	loglevel,
-	**kwargs,
-):
+def engine_subprocess(args, kwargs, input_pipe, output_pipe, logq, loglevel):
 	"""Loop to handle one command at a time and pipe results back"""
 	from .handle import EngineHandle
 
@@ -3480,22 +3473,10 @@
 		self._args = args
 		self._kwargs = kwargs
 
-	def start(
-		self,
-		*args,
-		logger=None,
-		logfile=None,
-		loglevel=None,
-		install_modules=(),
-		**kwargs,
-	):
+	def start(self, *args, **kwargs):
 		"""Start LiSE in a subprocess, and return a proxy to it"""
 		if hasattr(self, "engine_proxy"):
 			raise RedundantProcessError("Already started")
-		if logger is None and "logger" in self._kwargs:
-			logger = self._kwargs.pop("logger")
-		if loglevel is None and "loglevel" in self._kwargs:
-			loglevel = self._kwargs.pop("loglevel")
 		(handle_out_pipe_recv, self._handle_out_pipe_send) = Pipe(duplex=False)
 		(handle_in_pipe_recv, handle_in_pipe_send) = Pipe(duplex=False)
 		self.logq = Queue()
@@ -3507,22 +3488,22 @@
 			"error": logging.ERROR,
 			"critical": logging.CRITICAL,
 		}
-		loglevel = logl.get(loglevel, loglevel) or logging.INFO
-		if logger is None:
+		loglevel = logging.INFO
+		if "loglevel" in kwargs:
+			if kwargs["loglevel"] in logl:
+				loglevel = logl[kwargs["loglevel"]]
+			else:
+				loglevel = kwargs["loglevel"]
+			del kwargs["loglevel"]
+		if "logger" in kwargs:
+			self.logger = kwargs["logger"]
+			del kwargs["logger"]
+		else:
 			self.logger = logging.getLogger(__name__)
 			stdout = logging.StreamHandler(sys.stdout)
 			stdout.set_name("stdout")
 			handlers.append(stdout)
 			handlers[0].setLevel(loglevel)
-		else:
-			self.logger = logger
-		if logfile:
-			try:
-				fh = logging.FileHandler(logfile)
-				handlers.append(fh)
-				fh.setLevel(loglevel)
-			except OSError:
-				pass
 		if "logfile" in kwargs:
 			try:
 				fh = logging.FileHandler(kwargs["logfile"])
@@ -3531,14 +3512,11 @@
 			except OSError:
 				pass
 			del kwargs["logfile"]
-<<<<<<< HEAD
-=======
 		install_modules = (
 			kwargs.pop("install_modules")
 			if "install_modules" in kwargs
 			else []
 		)
->>>>>>> 8765c0af
 		formatter = logging.Formatter(
 			fmt="[{levelname}] LiSE.proxy({process}) t{message}", style="{"
 		)
@@ -3550,12 +3528,12 @@
 			target=engine_subprocess,
 			args=(
 				args or self._args,
+				kwargs or self._kwargs,
 				handle_out_pipe_recv,
 				handle_in_pipe_send,
 				self.logq,
 				loglevel,
 			),
-			kwargs=kwargs or self._kwargs,
 		)
 		self._p.start()
 		self._logthread = Thread(
