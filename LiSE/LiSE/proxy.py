--- conflicted
+++ resolved
@@ -1849,18 +1849,7 @@
         self._things_cache = StructuredDefaultDict(1, ThingProxy)
         self._character_places_cache = StructuredDefaultDict(1, PlaceProxy)
 
-        def munger(inst, k):
-            return self, k
         self._character_rulebooks_cache = StructuredDefaultDict(
-<<<<<<< HEAD
-            1, RuleBookProxy, args_munger=munger
-        )
-        self._char_node_rulebooks_cache = StructuredDefaultDict(
-            1, RuleBookProxy, args_munger=munger
-        )
-        self._char_port_rulebooks_cache = StructuredDefaultDict(
-            2, RuleBookProxy, args_munger=munger
-=======
             1, RuleBookProxy, kwargs_munger=lambda inst, k: {
                 'engine': self,
                 'bookname': (inst.key, k)
@@ -1877,7 +1866,6 @@
                 'engine': self,
                 'bookname': (inst.parent.key, inst.key, k)
             }
->>>>>>> 19ad4f1d
         )
         self._character_portals_cache = PortalObjCache()
         self._character_avatars_cache = PickyDefaultDict(dict)
