# This file is part of LiSE, a framework for life simulation games.
# Copyright (c) Zachary Spector, public@zacharyspector.com
#
# This program is free software: you can redistribute it and/or modify
# it under the terms of the GNU Affero General Public License as published by
# the Free Software Foundation, either version 3 of the License, or
# (at your option) any later version.
#
# This program is distributed in the hope that it will be useful,
# but WITHOUT ANY WARRANTY; without even the implied warranty of
# MERCHANTABILITY or FITNESS FOR A PARTICULAR PURPOSE.  See the
# GNU Affero General Public License for more details.
#
# You should have received a copy of the GNU Affero General Public License
# along with this program.  If not, see <https://www.gnu.org/licenses/>.
<<<<<<< HEAD
from LiSE import Engine
=======
>>>>>>> fd95f7b0
import pytest


@pytest.fixture(scope="function")
def someplace(engy):
    yield engy.new_character('physical').new_place('someplace')


def test_contents(someplace):
    stuff = [someplace.new_thing(i) for i in range(10)]
    assert len(someplace.content) == 10
    for i in range(10):
        assert i in someplace.content
        assert someplace.content[i] == stuff[i]
    for that in stuff:
        assert that in someplace.contents()<|MERGE_RESOLUTION|>--- conflicted
+++ resolved
@@ -13,10 +13,6 @@
 #
 # You should have received a copy of the GNU Affero General Public License
 # along with this program.  If not, see <https://www.gnu.org/licenses/>.
-<<<<<<< HEAD
-from LiSE import Engine
-=======
->>>>>>> fd95f7b0
 import pytest
 
 
