--- conflicted
+++ resolved
@@ -72,30 +72,6 @@
         soloav = self.soloav[(character, graph)][branch]
         uniqav = self.uniqav[character][branch]
         users = self.users[graph, node][branch]
-<<<<<<< HEAD
-        if users.has_exact_rev(turn):
-            userst = users[turn]
-            if userst.end > tick:
-                if planning:
-                    raise HistoryError(
-                        "Already have users after tick " + str(tick)
-                    )
-                userst.truncate(tick)
-            if userst.has_exact_rev(tick):
-                raise HistoryError
-            if userst.has_exact_rev(tick - 1):
-        for avmap in (charavs, graphavs, graphs):
-            if avmap.has_exact_rev(turn):
-                avmapt = avmap[turn]
-                if avmapt.end > tick:
-                    raise HistoryError
-                avma
-            if not avmap.has_exact_rev(turn):
-                try:
-                    avmap[turn][tick] = avmap[turn][tick].copy()
-                except HistoryError:
-                    avmap[turn][tick] = set()
-=======
         for turndict, newkey, getiter in (
             (users, character, lambda: self._slow_iter_users(graph, node, branch, turn, tick)),
             (graphs, graph, lambda: self.iter_entities(character, branch, turn, tick)),
@@ -127,7 +103,6 @@
                     newstuff.discard(newkey)
             else:
                 turndict[turn][tick] = set(getiter())
->>>>>>> 886702ab
         if is_avatar:
             if turn in graphavs and graphavs[turn][tick]:
                 soloav[turn][tick] = None
