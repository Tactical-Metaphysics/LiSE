--- conflicted
+++ resolved
@@ -68,10 +68,7 @@
 
     def _set_language(self, inst, val):
         inst._language = val
-<<<<<<< HEAD
-=======
         inst.query.global_set('language', val)
->>>>>>> 2b86539c
 
 
 class StringStore(MutableMapping, Signal):
