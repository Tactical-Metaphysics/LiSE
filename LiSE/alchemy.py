--- conflicted
+++ resolved
@@ -452,14 +452,11 @@
         return select(
             [t.c.name]
         )
-<<<<<<< HEAD
-=======
 
     def func_table_name_plaincode(t):
         return select(
             [t.c.name, t.c.plaincode]
         )
->>>>>>> f6179b0f
 
     def func_table_get(t):
         return select(
@@ -543,11 +540,8 @@
     r = gorm.alchemy.queries_for_table_dict(table)
 
     for functyp in functyps:
-<<<<<<< HEAD
-=======
         r['func_{}_name_plaincode'.format(functyp)] \
             = func_table_name_plaincode(table[functyp])
->>>>>>> f6179b0f
         r['func_{}_iter'.format(functyp)] = func_table_iter(table[functyp])
         r['func_{}_get'.format(functyp)] = func_table_get(table[functyp])
         r['func_{}_ins'.format(functyp)] = func_table_ins(table[functyp])
