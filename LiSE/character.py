# This file is part of LiSE, a framework for life simulation games.
# Copyright (c) 2013-2014 Zachary Spector,  zacharyspector@gmail.com


"""The basic data model of LiSE, based on NetworkX DiGraph objects
with various additions and conveniences.

"""

from collections import (
    Mapping,
    MutableMapping,
    Callable
)
import networkx as nx
from sqlite3 import IntegrityError
from gorm.graph import (
    DiGraph,
    GraphNodeMapping,
    GraphEdgeMapping,
    GraphSuccessorsMapping,
    DiGraphPredecessorsMapping,
    json_dump,
    json_load
)
from LiSE.util import path_len
from LiSE.rule import RuleBook, RuleMapping
from LiSE.funlist import FunList


def cache_get(branch, tick, cache, key, getter):
    if key not in cache:
        cache[key] = {}
    if branch not in cache[key]:
        cache[key][branch] = {}
    if tick not in cache[key][branch]:
        cache[key][branch][tick] = getter(key)
    return cache[key][branch][tick]


def cache_set(branch, tick, cache, key, value, setter):
    if key not in cache:
        cache[key] = {}
    if branch not in cache[key]:
        cache[key][branch] = {}
    cache[key][branch][tick] = value
    setter(key, value)


def cache_del(branch, tick, cache, key, deleter):
    if (
            key in cache and
            branch in cache[key] and
            tick in cache[key][branch]
    ):
        del cache[key][branch][tick]
    deleter(key)


class RuleFollower(object):
    """Object that has a rulebook associated, which you can get a
    RuleMapping into

    """
    @property
    def rulebook(self):
        n = self.engine.cursor.execute(
            "SELECT {}_rulebook FROM characters WHERE character=?;".format(
                self._book
            ),
            (self.character._name,)
        ).fetchone()[0]
        return RuleBook(self.engine, n)

    @rulebook.setter
    def rulebook(self, v):
        if not isinstance(v, str) or isinstance(v, RuleBook):
            raise TypeError("Use a :class:`RuleBook` or the name of one")
        n = v.name if isinstance(v, RuleBook) else v
        self.engine.cursor.execute(
            "UPDATE characters SET {}_rulebook=? WHERE character=?;".format(
                self._book
            ),
            (n, self.character._name)
        )

    @property
    def rule(self):
        return RuleMapping(self.character, self.rulebook, self._book)


class TravelException(Exception):
    """Exception for problems with pathfinding"""
    def __init__(
            self,
            message,
            path=None,
            followed=None,
            traveller=None,
            branch=None,
            tick=None,
            lastplace=None
    ):
        """Store the message as usual, and also the optional arguments:

        ``path``: a list of Place names to show such a path as you found

        ``followed``: the portion of the path actually followed

        ``traveller``: the Thing doing the travelling

        ``branch``: branch during travel

        ``tick``: tick at time of error (might not be the tick at the
        time this exception is raised)

        ``lastplace``: where the traveller was, when the error happened

        """
        self.path = path
        self.followed = followed
        self.traveller = traveller
        self.branch = branch
        self.tick = tick
        self.lastplace = lastplace
        super().__init__(message)


class CompositeDict(Mapping):
    """Read-only mapping that looks up values in a first dict if
    available, then a second dict if possible.

    Assumes the dicts have no overlap.

    """
    def __init__(self, d1, d2):
        """Store dictionaries"""
        self.d1 = d1
        self.d2 = d2

    def __iter__(self):
        """Iterate over both dictionaries' keys"""
        for k in self.d1:
            yield k
        for k in self.d2:
            yield k

    def __len__(self):
        """Sum the lengths of both dictionaries"""
        return len(self.d1) + len(self.d2)

    def __getitem__(self, k):
        """Get an item from ``d1`` if possible, then ``d2``"""
        try:
            return self.d1[k]
        except KeyError:
            return self.d2[k]


class ThingPlace(GraphNodeMapping.Node):
    """Superclass for both Thing and Place"""
    def __init__(self, character, name):
        self.character = character
        self.engine = character.engine
        self._name = json_dump(name)
        if self.engine.caching:
            self._keycache = {}
            self._statcache = {}
        super().__init__(character, name)

    @property
    def name(self):
        return json_load(self._name)

    @property
    def exists(self):
        return self.engine._node_exists(self.graph.name, self.node)

    @exists.setter
    def exists(self, v):
        GraphNodeMapping.Node.exists.fset(self, v)
        if not self.engine.caching:
            return
        (branch, tick) = self.engine.time
        if self.character.name not in self.engine._existence:
            self.engine._existence[self.character.name] = {}
        d = self.engine._existence[self.character.name]
        if self.name not in d:
            d[self.name] = {}
        if branch not in d[self.name]:
            d[self.name][branch] = {}
        d[self.name][branch][tick] = v

    def _portal_dests(self):
        """Iterate over names of nodes you can get to from here"""
        seen = set()
        for (branch, tick) in self.gorm._active_branches():
            self.gorm.cursor.execute(
                "SELECT edges.nodeB, edges.extant FROM edges JOIN "
                "(SELECT graph, nodeA, nodeB, idx, branch, MAX(rev) AS rev "
                "FROM edges "
                "WHERE graph=? "
                "AND nodeA=? "
                "AND branch=? "
                "AND rev<=? "
                "GROUP BY graph, nodeA, nodeB, idx, branch) AS hirev "
                "ON edges.graph=hirev.graph "
                "AND edges.nodeA=hirev.nodeA "
                "AND edges.nodeB=hirev.nodeB "
                "AND edges.idx=hirev.idx "
                "AND edges.branch=hirev.branch "
                "AND edges.rev=hirev.rev;",
                (
                    self.character._name,
                    self._name,
                    branch,
                    tick
                )
            )
            for (d, exists) in self.gorm.cursor.fetchall():
                dest = json_load(d)
                if exists and dest not in seen:
                    yield dest
                seen.add(dest)

    def _portal_origs(self):
        """Iterate over names of nodes you can get here from"""
        seen = set()
        for (branch, tick) in self.gorm._active_branches():
            self.gorm.cursor.execute(
                "SELECT edges.nodeA, edges.extant FROM edges JOIN "
                "(SELECT graph, nodeA, nodeB, idx, branch, MAX(rev) AS rev "
                "FROM edges "
                "WHERE graph=? "
                "AND nodeB=? "
                "AND branch=? "
                "AND rev<=? "
                "GROUP BY graph, nodeA, nodeB, idx, branch) AS hirev "
                "ON edges.graph=hirev.graph "
                "AND edges.nodeA=hirev.nodeA "
                "AND edges.nodeB=hirev.nodeB "
                "AND edges.idx=hirev.idx "
                "AND edges.rev=hirev.rev;",
                (
                    self.character._name,
                    self._name,
                    branch,
                    tick
                )
            )
            for (o, exists) in self.gorm.cursor.fetchall():
                orig = json_load(o)
                if exists and orig not in seen:
                    yield orig
                seen.add(orig)

    def _user_names(self):
        """Iterate over names of characters that have me as an avatar"""
        seen = set()
        for (branch, tick) in self.engine._active_branches():
            self.engine.cursor.execute(
                "SELECT avatars.avatar_graph FROM avatars JOIN ("
                "SELECT character_graph, avatar_graph, avatar_node, "
                "branch, MAX(tick) AS tick "
                "FROM avatars WHERE "
                "avatar_graph=? AND "
                "avatar_node=? AND "
                "branch=? AND "
                "tick<=? GROUP BY "
                "character_graph, avatar_graph, avatar_node, "
                "branch) AS hitick "
                "ON avatars.character_graph=hitick.character_graph "
                "AND avatars.avatar_graph=hitick.avatar_graph "
                "AND avatars.avatar_node=hitick.avatar_node "
                "AND avatars.branch=hitick.branch "
                "AND avatars.tick=hitick.tick;",
                (
                    self.character._name,
                    self._name,
                    branch,
                    tick
                )
            )
            for row in self.engine.cursor.fetchall():
                charn = json_load(row[0])
                if charn not in seen:
                    yield charn
                    seen.add(charn)

    def users(self):
        """Iterate over characters this is an avatar of."""
        for charn in self._user_names():
            yield self.engine.character[charn]

    def portals(self):
        """Iterate over :class:`Portal` objects that lead away from me"""
        for destn in self._portal_dests():
            yield self.character.portal[self.name][destn]

    def preportals(self):
        """Iterate over :class:`Portal` objects that lead to me"""
        for orign in self._portal_origs():
            yield self.character.preportal[self.name][orign]

    def contents(self):
        """Iterate over :class:`Thing` objects located in me"""
        for thing in self.character.thing.values():
            if thing['location'] == self.name:
                yield thing


class Thing(ThingPlace):
    """The sort of item that has a particular location at any given time.

    If a Thing is in a Place, it is standing still. If it is in a
    Portal, it is moving through that Portal however fast it must in
    order to arrive at the other end when it is scheduled to. If it is
    in another Thing, then it is wherever that is, and moving the
    same.

    """
    def __iter__(self):
        extrakeys = [
            'name',
            'character',
            'location',
            'next_location',
            'arrival_time',
            'next_arrival_time'
        ]
        if not self.engine.caching:
            yield from extrakeys
            yield from super().__iter__()
            return
        (branch, tick) = self.engine.time
        if branch not in self._keycache:
            self._keycache[branch] = {}
        if tick not in self._keycache[branch]:
            self._keycache[branch][tick] = extrakeys + list(super().__iter__())
        yield from self._keycache[branch][tick]

    def __getitem__(self, key):
        """Return one of my attributes stored in the database, with a few
        special exceptions:

        ``name``: return the name that uniquely identifies me within
        my Character

        ``character``: return the name of my character

        ``location``: return the name of my location

        ``arrival_time``: return the tick when I arrived in the
        present location

        ``next_location``: if I'm in transit, return where to, else return None

        ``next_arrival_time``: return the tick when I'm going to
        arrive at ``next_location``

        ``locations``: return a pair of (``location``, ``next_location``)

        """
        def getcache(getter):
            if not self.engine.caching:
                return getter(key)
            (branch, tick) = self.engine.time
            return cache_get(
                branch,
                tick,
                self._statcache,
                key,
                getter
            )
        if key == 'name':
            return self.name
        elif key == 'character':
            return self.character.name
        elif key == 'location':
            return self['locations'][0]
        elif key == 'arrival_time':
            if not self.engine.caching:
                return self._get_arrival_time()
            (branch, tick) = self.engine.time
            arrt = lambda: max(
                t for t in
                self._statcache['locations'][branch]
                if t <= tick
            )
            try:
                return arrt()
            except ValueError:
                getcache(lambda k: self._loc_and_next())
                return arrt()
        elif key == 'next_location':
            return self['locations'][1]
        elif key == 'next_arrival_time':
            if not self.engine.caching:
                return self._get_next_arrival_time()
            (branch, tick) = self.engine.time
            narrt = lambda: min(
                t for t in
                self._statcache['locations'][branch]
                if t > tick
            )
            try:
                return narrt()
            except ValueError:
                try:
                    getcache(lambda k: self._loc_and_next())
                    return narrt()
                except ValueError:
                    return None
        elif key == 'locations':
            return getcache(lambda k: self._loc_and_next())
        else:
            return getcache(super().__getitem__)

    def __setitem__(self, key, value):
        """Set ``key``==``value`` for the present game-time."""
        def setcache(setter):
            if not self.engine.caching:
                setter(key, value)
                return
            (branch, tick) = self.engine.time
            cache_set(
                branch,
                tick,
                self._statcache,
                key,
                value,
                setter
            )
            self.character.changect += 1

        if key == 'name':
            raise ValueError("Can't change names")
        elif key == 'character':
            raise ValueError("Can't change characters")
        elif key == 'location':
            if not self.engine.caching:
                self._set_loc_and_next(value, None)
                return
            (branch, tick) = self.engine.time
            cache_set(
                branch,
                tick,
                self._statcache,
                'locations',
                (value, None),
                lambda k, v: self._set_loc_and_next(*v)
            )
        elif key == 'arrival_time':
            raise ValueError("Read-only")
        elif key == 'next_location':
            if not self.engine.caching:
                self._set_loc_and_next(self['location'], value)
                return
            (branch, tick) = self.engine.time
            cache_set(
                branch,
                tick,
                self._statcache,
                'locations',
                (self['location'], value),
                lambda k, v: self._set_loc_and_next(*v)
            )
        elif key == 'next_arrival_time':
            raise ValueError("Read-only")
        elif key == 'locations':
            setcache(lambda k, v: self._set_loc_and_next(*v))
        else:
            setcache(super().__setitem__)

    def __delitem__(self, key):
        if key in (
                'name',
                'character',
                'location',
                'arrival_time',
                'next_location',
                'next_arrival_time',
                'locations'
        ):
            raise ValueError("Read-only")
        if not self.engine.caching:
            super().__delitem__(key)
            return
        (branch, tick) = self.engine.time
        cache_del(
            branch,
            tick,
            self._statcache,
            key,
            super().__delitem__
        )
        self.character.changect += 1

    def _get_arrival_time(self):
        curloc = json_dump(self['location'])
        for (branch, tick) in self.gorm._active_branches():
            data = self.gorm.cursor.execute(
                "SELECT MAX(tick) FROM things "
                "WHERE character=? "
                "AND thing=? "
                "AND location=? "
                "AND branch=? "
                "AND tick<=?;",
                (
                    self.character._name,
                    self._name,
                    curloc,
                    branch,
                    tick
                )
            ).fetchall()
            if len(data) == 0:
                continue
            elif len(data) > 1:
                raise ValueError(
                    "How do you get more than one record from that?"
                )
            else:
                return data[0][0]
        raise ValueError("I don't seem to have arrived where I am?")

    def _get_next_arrival_time(self):
        nextloc = json_dump(self['next_location'])
        if nextloc is None:
            return None
        for (branch, tick) in self.engine._active_branches():
            data = self.engine.cursor.execute(
                "SELECT MIN(tick) FROM things "
                "WHERE character=? "
                "AND thing=? "
                "AND location=? "
                "AND branch=? "
                "AND tick>?;",
                (
                    json_dump(self["character"]),
                    json_dump(self.name),
                    nextloc,
                    branch,
                    tick
                )
            ).fetchall()
            if len(data) == 0:
                continue
            elif len(data) > 1:
                raise ValueError(
                    "How do you get more than one record from that?"
                )
            else:
                return data[0][0]

    def delete(self):
        del self.character.thing[self.name]

    def clear(self):
        for k in self:
            if k not in (
                    'name',
                    'character',
                    'location',
                    'next_location',
                    'arrival_time',
                    'next_arrival_time',
                    'locations'
            ):
                del self[k]
        self['locations'] = (None, None)
        self.exists = False

    @property
    def container(self):
        """If I am in transit, this is the Portal I'm moving through. Otherwise
        it's the Thing or Place I'm located in.

        """
        (a, b) = self['locations']
        try:
            return self.character.portal[a][b]
        except KeyError:
            try:
                return self.character.thing[a]
            except KeyError:
                return self.character.place[a]

    @property
    def location(self):
        """The Thing or Place I'm in. If I'm in transit, it's where I
        started.

        """
        if not self['location']:
            return None
        return self.character.node[self['location']]

    @property
    def next_location(self):
        """If I'm not in transit, this is None. If I am, it's where I'm
        headed.

        """
        locn = self['next_location']
        if not locn:
            return None
        try:
            return self.character.thing[locn]
        except KeyError:
            return self.character.place[locn]

    def _loc_and_next(self):
        """Private method that returns a pair in which the first item is my
        present ``location`` and the second is my ``next_location``,
        to which I am presently travelling.

        """
        for (branch, tick) in self.gorm._active_branches():
            self.gorm.cursor.execute(
                "SELECT location, next_location FROM things JOIN ("
                "SELECT character, thing, branch, MAX(tick) AS tick "
                "FROM things "
                "WHERE character=? "
                "AND thing=? "
                "AND branch=? "
                "AND tick<=? "
                "GROUP BY character, thing, branch) AS hitick "
                "ON things.character=hitick.character "
                "AND things.thing=hitick.thing "
                "AND things.branch=hitick.branch "
                "AND things.tick=hitick.tick;",
                (
                    self.character._name,
                    self._name,
                    branch,
                    tick
                )
            )
            data = self.gorm.cursor.fetchall()
            if len(data) == 0:
                continue
            elif len(data) > 1:
                raise ValueError("Silly data in things table")
            else:
                (l, nl) = data[0]
                return (json_load(l), json_load(nl) if nl else None)
        raise ValueError("No location set")

    def _set_loc_and_next(self, loc, nextloc):
        """Private method to simultaneously set ``location`` and
        ``next_location``

        """
        (branch, tick) = self.character.engine.time
        charn = self.character._name
        myn = self._name
        locn = json_dump(loc)
        nextlocn = json_dump(nextloc)
        try:
            self.character.engine.cursor.execute(
                "INSERT INTO things ("
                "character, "
                "thing, "
                "branch, "
                "tick, "
                "location, "
                "next_location) VALUES ("
                "?, ?, ?, ?, ?, ?);",
                (
                    charn,
                    myn,
                    branch,
                    tick,
                    locn,
                    nextlocn
                )
            )
        except IntegrityError:
            self.character.engine.cursor.execute(
                "UPDATE things SET location=?, next_location=? "
                "WHERE character=? "
                "AND thing=? "
                "AND branch=? "
                "AND tick=?;",
                (
                    locn,
                    nextlocn,
                    charn,
                    myn,
                    branch,
                    tick
                )
            )
        self.character.changect += 1

    def go_to_place(self, place, weight=''):
        """Assuming I'm in a Place that has a Portal direct to the given
        Place, schedule myself to travel to the given Place, taking an
        amount of time indicated by the ``weight`` stat on the Portal,
        if given; else 1 tick.

        Return the number of ticks to travel.

        """
        if hasattr(place, 'name'):
            placen = place.name
        else:
            placen = place
        for fun in self.character.travel_reqs:
            if not fun(self.name, placen):
                (branch, tick) = self.engine.time
                raise TravelException(
                    "{} cannot travel through {}".format(self.name, placen),
                    traveller=self,
                    branch=branch,
                    tick=tick,
                    lastplace=self.location
                )
        curloc = self["location"]
        orm = self.character.engine
        curtick = orm.tick
        ticks = self.character.portal[curloc][placen].get(weight, 1)
        self['next_location'] = placen
        orm.tick += ticks
        self['locations'] = (placen, None)
        orm.tick = curtick
        return ticks

    def follow_path(self, path, weight=None):
        """Go to several Places in succession, deciding how long to spend in
        each by consulting the ``weight`` attribute of the Portal
        connecting the one Place to the next.

        Return the total number of ticks the travel will take. Raise
        TravelException if I can't follow the whole path, either
        because some of its nodes don't exist, or because I'm
        scheduled to be somewhere else.

        """
        curtick = self.character.engine.tick
        prevplace = path.pop(0)
        if prevplace != self['location']:
            raise ValueError("Path does not start at my present location")
        subpath = [prevplace]
        for place in path:
            if (
                    prevplace not in self.character.portal or
                    place not in self.character.portal[prevplace]
            ):
                raise TravelException(
                    "Couldn't follow portal from {} to {}".format(
                        prevplace,
                        place
                    ),
                    path=subpath,
                    traveller=self
                )
            subpath.append(place)
            prevplace = place
        ticks_total = 0
        prevsubplace = subpath.pop(0)
        subsubpath = [prevsubplace]
        for subplace in subpath:
            if prevsubplace != self["location"]:
                l = self["location"]
                fintick = self.character.engine.tick
                self.character.engine.tick = curtick
                raise TravelException(
                    "When I tried traveling to {}, at tick {}, "
                    "I ended up at {}".format(
                        prevsubplace,
                        fintick,
                        l
                    ),
                    path=subpath,
                    followed=subsubpath,
                    branch=self.character.engine.branch,
                    tick=fintick,
                    lastplace=l,
                    traveller=self
                )
            portal = self.character.portal[prevsubplace][subplace]
            tick_inc = portal.get(weight, 1)
            self.go_to_place(subplace, weight)
            self.character.engine.tick += tick_inc
            ticks_total += tick_inc
            subsubpath.append(subplace)
            prevsubplace = subplace
        self.character.engine.tick = curtick
        return ticks_total

    def travel_to(self, dest, weight=None, graph=None):
        """Find the shortest path to the given Place from where I am now, and
        follow it.

        If supplied, the ``weight`` stat of the Portals along the path
        will be used in pathfinding, and for deciding how long to stay
        in each Place along the way.

        The ``graph`` argument may be any NetworkX-style graph. It
        will be used for pathfinding if supplied, otherwise I'll use
        my Character. In either case, however, I will attempt to
        actually follow the path using my Character, which might not
        be possible if the supplied ``graph`` and my Character are too
        different. If it's not possible, I'll raise a TravelException,
        whose ``subpath`` attribute holds the part of the path that I
        *can* follow. To make me follow it, pass it to my
        ``follow_path`` method.

        Return value is the number of ticks the travel will take.

        """
        destn = dest.name if hasattr(dest, 'name') else dest
        graph = self.character if graph is None else graph
        if graph is None and '_paths' in self.character.graph:
            # use a cached path
            paths = self.character._paths
            path = paths[weight][self['location']][destn]
        elif hasattr(graph, 'graph') and '_paths' in graph.graph:
            # use a cached path from the given graph
            paths = graph._paths
            path = paths[weight][self['location']][destn]
        else:
            path = nx.shortest_path(graph, self["location"], destn, weight)
        return self.follow_path(path, weight)

    def travel_to_by(self, dest, arrival_tick, weight=None, graph=None):
        """Arrange to travel to ``dest`` such that I arrive there at
        ``arrival_tick``.

        Optional argument ``weight`` indicates what attribute of
        portals will indicate how long they take to go through.

        Optional argument ``graph`` is the graph to perform
        pathfinding with. If it contains a viable path that my
        character does not, you'll get a TravelException.

        """
        curtick = self.character.engine.tick
        if arrival_tick <= curtick:
            raise ValueError("travel always takes positive amount of time")
        destn = dest.name if hasattr(dest, 'name') else dest
        graph = self.character if graph is None else graph
        curloc = self["location"]
        path = nx.shortest_path(graph, curloc, destn, weight)
        travel_time = path_len(graph, path, weight)
        start_tick = arrival_tick - travel_time
        if start_tick <= curtick:
            raise self.TravelException(
                "path too heavy to follow by the specified tick",
                path=path,
                traveller=self
            )
        self.character.engine.tick = start_tick
        self.follow_path(path, weight)
        self.character.engine.tick = curtick

    def _get_json_dict(self):
        (branch, tick) = self.character.engine.time
        return {
            "type": "Thing",
            "version": 0,
            "character": self.character.name,
            "name": self.name,
            "branch": branch,
            "tick": tick,
            "stat": dict(self)
        }

    def dump(self):
        """Return a JSON representation of my present state only, not any of
        my history.

        """
        return json_dump(self._get_json_dict())


class Place(ThingPlace):
    """The kind of node where a Thing might ultimately be located."""
    def __getitem__(self, key):
        """Return my name if ``key``=='name', my character's name if
        ``key``=='character', the names of everything located in me if
        ``key``=='contents', or the value of the stat named ``key``
        otherwise.

        """
        if key == 'name':
            return self.name
        elif key == 'character':
            return self.character.name
        else:
            if not self.engine.caching:
                return super().__getitem__(key)
            (branch, tick) = self.engine.time
            return cache_get(
                branch,
                tick,
                self._statcache,
                key,
                super().__getitem__
            )

    def __setitem__(self, key, value):
        if not self.engine.caching:
            super().__setitem__(key, value)
            return
        (branch, tick) = self.engine.time
        cache_set(
            branch,
            tick,
            self._statcache,
            key,
            value,
            super().__setitem__
        )
        self.character.changect += 1

    def __delitem__(self, key):
        if not self.engine.caching:
            super().__delitem__(key)
            return
        (branch, tick) = self.engine.time
        cache_del(
            branch,
            tick,
            self._statcache,
            key,
            super().__delitem__
        )
        self.character.changect += 1

    def _get_json_dict(self):
        (branch, tick) = self.engine.time
        return {
            "type": "Place",
            "version": 0,
            "character": self["character"],
            "name": self["name"],
            "branch": branch,
            "tick": tick,
            "stat": dict(self)
        }

    def dump(self):
        """Return a JSON representation of my present state"""
        return json_dump(self._get_json_dict())


class Portal(GraphEdgeMapping.Edge):
    """Connection between two Places that Things may travel along.

    Portals are one-way, but you can make one appear two-way by
    setting the ``symmetrical`` key to ``True``,
    eg. ``character.add_portal(orig, dest, symmetrical=True)``

    """
    @property
    def exists(self):
        if not self.engine.caching:
            return GraphEdgeMapping.Edge.exists.fget(self)
        (branch, rev) = self.engine.time
        if branch not in self._existence:
            self._existence[branch] = {}
        if rev not in self._existence[branch]:
            self._existence[branch][
                rev
            ] = GraphEdgeMapping.Edge.exists.fget(self)
        return self._existence[branch][rev]

    @exists.setter
    def exists(self, v):
        GraphEdgeMapping.Edge.exists.fset(self, v)
        if not self.engine.caching:
            return
        (branch, rev) = self.engine.time
        if branch not in self._existence:
            self._existence[branch] = {}
        self._existence[branch][rev] = v

    def __init__(self, character, origin, destination):
        """Initialize a Portal in a character from an origin to a
        destination

        """
        self._origin = origin
        self._destination = destination
        self.character = character
        self.engine = character.engine
        if self.engine.caching:
            self._keycache = {}
            self._statcache = {}
            self._existence = {}
        super().__init__(character, self._origin, self._destination)

    def __getitem__(self, key):
        """Get the present value of the key.

        If I am a mirror of another Portal, return the value from that
        Portal instead.

        """
        if key == 'origin':
            return self._origin
        elif key == 'destination':
            return self._destination
        elif key == 'character':
            return self.character.name
        elif key == 'is_mirror':
            try:
                return super().__getitem__(key)
            except KeyError:
                return False
        elif 'is_mirror' in self and self['is_mirror']:
            return self.character.preportal[
                self._origin
            ][
                self._destination
            ][
                key
            ]
        else:
            if not self.engine.caching:
                return super().__getitem__(key)
            (branch, tick) = self.engine.time
            cache_get(
                branch,
                tick,
                self._statcache,
                key,
                super().__getitem__
            )

    def __setitem__(self, key, value):
        """Set ``key``=``value`` at the present game-time.

        If I am a mirror of another Portal, set ``key``==``value`` on
        that Portal instead.

        """
        if key in ('origin', 'destination', 'character'):
            raise KeyError("Can't change " + key)
        elif 'is_mirror' in self and self['is_mirror']:
            self.reciprocal[key] = value
            return
        elif key == 'symmetrical' and value:
            if (
                    self._destination not in self.character.portal or
                    self._origin not in
                    self.character.portal[self._destination]
            ):
                self.character.add_portal(self._destination, self._origin)
                self.character.portal[
                    self._destination
                ][
                    self._origin
                ][
                    "is_mirror"
                ] = True
        elif key == 'symmetrical' and not value:
            try:
                self.character.portal[
                    self._destination
                ][
                    self._origin
                ][
                    "is_mirror"
                ] = False
            except KeyError:
                pass
        if not self.engine.caching:
            super().__setitem__(key, value)
            return
        if key in self.character._portal_traits:
            del self.character.graph['_paths']
            self.character._portal_traits = set()
        (branch, tick) = self.engine.time
        cache_set(
            branch,
            tick,
            self._statcache,
            key,
            value,
            super().__setitem__
        )
        self.character.changect += 1

    def __delitem__(self, key):
        """Invalidate my :class:`Character`'s cache of portal traits"""
        if not self.engine.caching:
            super().__delitem__(key)
            return
        if key in self.character._portal_traits:
            del self.character.graph['_paths']
            self.character._portal_traits = set()
        (branch, tick) = self.engine.time
        cache_del(
            branch,
            tick,
            self._statcache,
            key,
            super().__delitem__
        )
        self.character.changect += 1

    @property
    def origin(self):
        """Return the Place object that is where I begin"""
        return self.character.place[self._origin]

    @property
    def destination(self):
        """Return the Place object at which I end"""
        return self.character.place[self._destination]

    @property
    def reciprocal(self):
        """If there's another Portal connecting the same origin and
        destination that I do, but going the opposite way, return
        it. Else raise KeyError.

        """
        try:
            return self.character.portal[self._destination][self._origin]
        except KeyError:
            raise KeyError("This portal has no reciprocal")

    def contents(self):
        """Iterate over Thing instances that are presently travelling through
        me.

        """
        for thing in self.character.thing.values():
            if thing['locations'] == (self._origin, self._destination):
                yield thing

    def update(self, d):
        """Works like regular update, but only actually updates when the new
        value and the old value differ. This is necessary to prevent
        certain infinite loops.

        """
        for (k, v) in d.items():
            if k not in self or self[k] != v:
                self[k] = v

    def _get_json_dict(self):
        (branch, tick) = self.engine.time
        return {
            "type": "Portal",
            "version": 0,
            "branch": branch,
            "tick": tick,
            "character": self.character.name,
            "origin": self._origin,
            "destination": self._destination,
            "stat": dict(self)
        }

    def dump(self):
        """Return a JSON representation of my present state"""
        return json_dump(self._get_json_dict())


class CharacterThingMapping(MutableMapping, RuleFollower):
    """:class:`Thing` objects that are in a :class:`Character`"""
    _book = "thing"

    def __init__(self, character):
        """Store the character and initialize cache (if caching)"""
        self.character = character
        self.engine = character.engine
        self.name = character.name
        if self.engine.caching:
            self._cache = {}

    def __contains__(self, k):
        """Check the cache first, if it exists"""
        if hasattr(self, '_cache') and k in self._cache:
            return True
        return super().__contains__(k)

    def __iter__(self):
        """Iterate over nodes that have locations, and are therefore
        Things. Yield their names.

        """
        seen = set()
        myn = json_dump(self.name)
        for (branch, tick) in self.engine._active_branches():
            self.engine.cursor.execute(
                "SELECT things.thing, things.location FROM things JOIN ("
                "SELECT character, thing, branch, MAX(tick) AS tick "
                "FROM things "
                "WHERE character=? "
                "AND branch=? "
                "AND tick<=? "
                "GROUP BY character, thing, branch) AS hitick "
                "ON things.character=hitick.character "
                "AND things.thing=hitick.thing "
                "AND things.branch=hitick.branch "
                "AND things.tick=hitick.tick "
                "LEFT OUTER JOIN "
                "(SELECT nodes.graph, nodes.node, nodes.branch, nodes.rev, "
                "nodes.extant FROM nodes JOIN "
                "(SELECT graph, node, branch, MAX(rev) AS rev FROM nodes "
                "WHERE graph=? "
                "AND branch=? "
                "AND rev<=? GROUP BY graph, node, branch) AS hirev ON "
                "nodes.graph=hirev.graph AND "
                "nodes.node=hirev.node AND "
                "nodes.branch=hirev.branch AND "
                "nodes.rev=hirev.rev) AS existence ON "
                "things.character=existence.graph AND "
                "things.thing=existence.node "
                "WHERE existence.extant;",
                (
                    myn,
                    branch,
                    tick,
                    myn,
                    branch,
                    tick
                )
            )
            for (n, l) in self.engine.cursor.fetchall():
                node = json_load(n)
                loc = json_load(l)
                if loc and node not in seen:
                    yield node
                seen.add(node)

    def __len__(self):
        """Just iterate and count stuff"""
        n = 0
        for th in self:
            n += 1
        return n

    def __getitem__(self, thing):
        """Check the cache first. If the key isn't there, try retrieving it
        from the database.

        """
        try:
            if thing in self._cache:
                return self._cache[thing]
        except AttributeError:
            pass
        myn = json_dump(self.name)
        thingn = json_dump(thing)
        for (branch, rev) in self.engine._active_branches():
            self.engine.cursor.execute(
                "SELECT things.thing, things.location FROM things JOIN ("
                "SELECT character, thing, branch, MAX(tick) AS tick "
                "FROM things "
                "WHERE character=? "
                "AND thing=? "
                "AND branch=? "
                "AND tick<=? "
                "GROUP BY character, thing, branch) AS hitick "
                "ON things.character=hitick.character "
                "AND things.thing=hitick.thing "
                "AND things.branch=hitick.branch "
                "AND things.tick=hitick.tick "
                "LEFT OUTER JOIN "
                "(SELECT nodes.graph, nodes.node, nodes.branch, "
                "nodes.rev, nodes.extant "
                "FROM nodes JOIN "
                "(SELECT graph, node, branch, MAX(rev) AS rev "
                "FROM nodes "
                "WHERE graph=? "
                "AND node=? "
                "AND branch=? "
                "AND rev<=? GROUP BY graph, node, branch) AS hirev ON "
                "nodes.graph=hirev.graph AND "
                "nodes.node=hirev.node AND "
                "nodes.branch=hirev.branch AND "
                "nodes.rev=hirev.rev) AS existence ON "
                "things.character=existence.graph AND "
                "things.thing=existence.node "
                "WHERE existence.extant;",
                (
                    myn,
                    thingn,
                    branch,
                    rev,
                    myn,
                    thingn,
                    branch,
                    rev
                )
            )
            for (th, l) in self.engine.cursor.fetchall():
                thing = json_load(th)
                loc = json_load(l)
                if not loc:
                    raise KeyError("Thing does not exist")
                r = Thing(self.character, thing)
                try:
                    self._cache[thing] = r
                except AttributeError:
                    pass
                return r
        raise KeyError("Thing does not exist")

    def __setitem__(self, thing, val):
        """Clear out any existing :class:`Thing` by this name and make a new
        one out of ``val`` (assumed to be a mapping of some kind)

        """
        th = Thing(self.character, thing)
        th.clear()
        th.exists = True
        th.update(val)
        self.character.changect += 1
        try:
            self._cache[thing] = th
        except AttributeError:
            pass

    def __delitem__(self, thing):
        """Delete the thing from the cache and the database"""
        if hasattr(self, '_cache') and thing in self._cache:
            th = self._cache[thing]
            del self._cache[thing]
        else:
            th = Thing(self.character, thing)
        th.exists = False
        th.clear()
        self.character.changect += 1
        assert(thing not in self)

    def __repr__(self):
        """Represent myself as a dict"""
        return repr(dict(self))


class CharacterPlaceMapping(MutableMapping, RuleFollower):
    """:class:`Place` objects that are in a :class:`Character`"""
    _book = "place"

    def __init__(self, character):
        """Store the character and initialize the cache (if caching)"""
        self.character = character
        self.engine = character.engine
        self.name = character.name
        if self.engine.caching:
            self._cache = {}

    def _things(self):
        """Private method. Return a set of names of things in the character."""
        things = set()
        things_seen = set()
        charn = json_dump(self.character.name)
        for (branch, rev) in self.engine._active_branches():
            self.engine.cursor.execute(
                "SELECT things.thing, things.location FROM things JOIN ("
                "SELECT character, thing, branch, MAX(tick) AS tick "
                "FROM things "
                "WHERE character=? "
                "AND branch=? "
                "AND tick<=? "
                "GROUP BY character, thing, branch) AS hitick ON "
                "things.character=hitick.character "
                "AND things.thing=hitick.thing "
                "AND things.branch=hitick.branch "
                "AND things.tick=hitick.tick;",
                (
                    charn,
                    branch,
                    rev
                )
            )
            for (th, l) in self.engine.cursor.fetchall():
                thing = json_load(th)
                loc = json_load(l)
                if thing not in things_seen and loc:
                    things.add(thing)
                things_seen.add(thing)
            return things

    def __iter__(self):
        """Iterate over names of places."""
        things = self._things()
        for node in self.engine._iternodes(self.character.name):
            if node not in things:
                yield node

    def __contains__(self, k):
        """Check the cache first, then query the database to see if ``k`` is
        the name of a place.

        """
        if hasattr(self, '_cache') and k in self._cache:
            return True
        for node in self.engine._iternodes(self.character.name):
            if node == k:
                return k not in self._things()
        return False

    def __len__(self):
        """Iterate and count"""
        n = 0
        for place in self:
            n += 1
        return n

    def __getitem__(self, place):
        """Get the place from the cache if I can, otherwise check that it
        exists, and if it does, cache and return it

        """
        if hasattr(self, '_cache') and place in self._cache:
            return self._cache[place]
        if place in self:
            r = Place(self.character, place)
            if hasattr(self, '_cache'):
                self._cache[place] = r
            return r
        raise KeyError("No such place")

    def __setitem__(self, place, v):
        """Wipe out any existing place by that name, and replace it with one
        described by ``v``

        """
        pl = Place(self.character, place)
        pl.clear()
        pl.exists = True
        pl.update(v)
        self.character.changect += 1
        if hasattr(self, '_cache'):
            self._cache[place] = pl

    def __delitem__(self, place):
        """Delete place from both cache and database"""
        if hasattr(self, '_cache') and place in self._cache:
            self._cache[place].clear()
            del self._cache[place]
            self.character.changect += 1
        else:
            Place(self.character, place).clear()

    def __repr__(self):
        """Represent myself as a dictionary"""
        return repr(dict(self))


class CharacterThingPlaceMapping(MutableMapping):
    """Replacement for gorm's GraphNodeMapping that does Place and Thing"""
    def __init__(self, character):
        """Store the character"""
        self.character = character
        self.engine = character.engine
        self.name = character.name

    def __iter__(self):
        """Iterate over all nodes presently existing"""
        seen = set()
        myn = json_dump(self.name)
        for (branch, rev) in self.engine._active_branches():
            self.engine.cursor.execute(
                "SELECT nodes.node, nodes.extant FROM nodes JOIN "
                "(SELECT graph, node, branch, MAX(rev) AS rev "
                "FROM nodes WHERE "
                "graph=? AND "
                "branch=? AND "
                "rev<=? GROUP BY graph, node, branch) AS hirev "
                "ON nodes.graph=hirev.graph "
                "AND nodes.node=hirev.node "
                "AND nodes.branch=hirev.branch "
                "AND nodes.rev=hirev.rev;",
                (
                    myn,
                    branch,
                    rev
                )
            )
            for (n, extant) in self.engine.cursor.fetchall():
                node = json_load(n)
                if extant and node not in seen:
                    yield node
                seen.add(node)

    def __len__(self):
        """Count nodes that exist"""
        n = 0
        for node in iter(self):
            n += 1
        return n

    def __getitem__(self, k):
        """Return a :class:`Thing` or :class:`Place` as appropriate"""
        if k in self.character.thing:
            return self.character.thing[k]
        else:
            try:
                return self.character.place[k]
            except KeyError:
                raise KeyError("No such Thing or Place in this Character")

    def __setitem__(self, k, v):
        """Assume you're trying to create a :class:`Place`"""
        self.character.place[k] = v

    def __delitem__(self, k):
        """Delete place or thing"""
        if k in self.character.place:
            del self.character.place[k]
        else:
            try:
                del self.character.thing[k]
            except KeyError:
                raise KeyError("No such Thing or Place in this Character")


class CharacterPortalSuccessorsMapping(GraphSuccessorsMapping, RuleFollower):
    _book = "portal"

    class Successors(GraphSuccessorsMapping.Successors):
        def __init__(self, *args, **kwargs):
            super().__init__(*args, **kwargs)
            if self.graph.engine.caching:
                self._cache = {}

        def __contains__(self, k):
            if hasattr(self, '_cache') and k in self._cache:
                return True
            return super().__contains__(k)

        def _getsub(self, nodeB):
            if hasattr(self, '_cache'):
                if nodeB not in self._cache:
                    self._cache[nodeB] = Portal(self.graph, self.nodeA, nodeB)
                return self._cache[nodeB]
            return Portal(self.graph, self.nodeA, nodeB)

        def __setitem__(self, nodeB, value):
            p = Portal(self.graph, self.nodeA, nodeB)
            p.clear()
            p.exists = True
            p.update(value)
            self.graph.changect += 1
            if '_paths' in self.graph.graph:
                del self.graph.graph['_paths']
                self.graph._paths = {}
            if hasattr(self, '_cache'):
                self._cache[nodeB] = p

        def __delitem__(self, nodeB):
            if hasattr(self, '_cache') and nodeB in self._cache:
                n = self._cache[nodeB]
                if not n.exists:
                    raise KeyError("No such node")
                n.clear()
                del self._cache[nodeB]
                self.graph.changect += 1
            else:
                super().__delitem__(nodeB)


class CharacterPortalPredecessorsMapping(
        DiGraphPredecessorsMapping,
        RuleFollower
):
    _book = "portal"

    class Predecessors(DiGraphPredecessorsMapping.Predecessors):
        def _getsub(self, nodeA):
            if nodeA in self.graph.portal:
                if (
                        self.graph.engine.caching and
                        self.nodeB not in self.graph.portal[nodeA]._cache
                ):
                    self.graph.portal[nodeA]._cache[self.nodeB] = Portal(
                        self.graph,
                        nodeA,
                        self.nodeB
                    )
                return self.graph.portal[nodeA][self.nodeB]
            return Portal(self.graph, nodeA, self.nodeB)

        def __setitem__(self, nodeA, value):
            if nodeA in self.graph.portal:
                if (
                        self.graph.engine.caching and
                        self.nodeB not in self.graph.portal[nodeA]._cache
                ):
                    self.graph.portal[nodeA]._cache[self.nodeB] = Portal(
                        self.graph,
                        nodeA,
                        self.nodeB
                    )
            p = self.graph.portal[nodeA][self.nodeB]
            p.clear()
            p.exists = True
            p.update(value)
            self.graph.changect += 1
            if '_paths' in self.graph.graph:
                del self.graph.graph['_paths']
                if hasattr(self.graph, '_paths'):
                    self.graph._paths = {}

        def __delitem__(self, nodeA):
            if (
                    self.graph.engine.caching and
                    nodeA in self.graph.portal and
                    self.nodeB in self.graph.portal[nodeA]
            ):
                n = self.graph.portal[nodeA]._cache[self.nodeB]
                n.clear()
                del self.graph.portal[nodeA].cache[self.nodeB]
            else:
                super().__delitem__(nodeA)
            self.graph.changect += 1


class CharacterAvatarGraphMapping(Mapping, RuleFollower):
    _book = "avatar"

    def __init__(self, char):
        """Remember my character"""
        self.character = char
        self.engine = char.engine
        self.name = char.name
        self._name = char._name

    def __call__(self, av):
        """Add the avatar. It must be an instance of Place or Thing."""
        if av.__class__ not in (Place, Thing):
            raise TypeError("Only Things and Places may be avatars")
        self.character.add_avatar(av.name, av.character.name)

    def _datadict(self):
        """Get avatar-ness data and return it"""
        d = {}
        for (branch, rev) in self.engine._active_branches():
            self.engine.cursor.execute(
                "SELECT "
                "avatars.avatar_graph, "
                "avatars.avatar_node, "
                "avatars.is_avatar FROM avatars "
                "JOIN ("
                "SELECT character_graph, avatar_graph, avatar_node, "
                "branch, MAX(tick) AS tick FROM avatars WHERE "
                "character_graph=? AND "
                "branch=? AND "
                "tick<=? GROUP BY character_graph, avatar_graph, "
                "avatar_node, branch) AS hitick ON "
                "avatars.character_graph=hitick.character_graph AND "
                "avatars.avatar_graph=hitick.avatar_graph AND "
                "avatars.avatar_node=hitick.avatar_node AND "
                "avatars.branch=hitick.branch AND "
                "avatars.tick=hitick.tick;",
                (
                    json_dump(self.name),
                    branch,
                    rev
                )
            )
            for (graph, node, avatar) in self.engine.cursor.fetchall():
                g = json_load(graph)
                n = json_load(node)
                is_avatar = bool(avatar)
                if g not in d:
                    d[g] = {}
                if n not in d[g]:
                    d[g][n] = is_avatar
        return d

    def __iter__(self):
        """Iterate over every avatar graph that has at least one avatar node
        in it presently

        """
        d = self._datadict()
        for graph in d:
            for node in d[graph]:
                if d[graph][node]:
                    yield graph
                    break

    def __len__(self):
        """Number of graphs in which I have an avatar"""
        n = 0
        for g in self:
            n += 1
        return n

    def __getitem__(self, g):
        """Get the CharacterAvatarMapping for the given graph, if I have any
        avatars in it.

        If I have avatars in only one graph, behave as a proxy to that
        graph's CharacterAvatarMapping.

        Unless I have only one avatar anywhere, in which case be a
        proxy to that.

        """
        d = self._datadict()
        if g in d:
            return self.CharacterAvatarMapping(self, g)
        elif len(d.keys()) == 1:
            avm = self.CharacterAvatarMapping(self, list(d.keys())[0])
            if len(avm.keys()) == 1:
                return avm[list(avm.keys())[0]][g]
            else:
                return avm[g]
        raise KeyError("No avatar in {}".format(g))

    def __getattr__(self, attr):
        """If I've got only one avatar, return its attribute"""
        d = self._datadict()
        if len(d.keys()) == 1:
            avs = self.CharacterAvatarMapping(self, list(d.keys())[0])
            if len(avs) == 1:
                av = list(avs.keys())[0]
                if attr == av:
                    return avs[attr]
                else:
                    return getattr(avs[list(avs.keys())[0]], attr)
        raise AttributeError

    def __repr__(self):
        """Represent myself like a dictionary"""
        d = {}
        for k in self:
            d[k] = dict(self[k])
        return repr(d)

    class CharacterAvatarMapping(Mapping):
        """Mapping of avatars of one Character in another Character."""
        def __init__(self, outer, graphn):
            """Store the character and the name of the "graph", ie. the other
            character.

            """
            self.character = outer.character
            self.engine = outer.engine
            self.name = outer.name
            self._name = outer._name
            self.graph = graphn
            self._graph = json_dump(graphn)

        def _branchdata(self, branch, rev):
            return self.engine.cursor.execute(
                "SELECT "
                "avatars.avatar_node, "
                "avatars.is_avatar FROM avatars JOIN ("
                "SELECT character_graph, avatar_graph, avatar_node, "
                "branch, MAX(tick) AS tick FROM avatars "
                "WHERE character_graph=? "
                "AND avatar_graph=? "
                "AND branch=? "
                "AND tick<=? GROUP BY "
                "character_graph, avatar_graph, avatar_node, branch"
                ") AS hitick ON "
                "avatars.character_graph=hitick.character_graph "
                "AND avatars.avatar_graph=hitick.avatar_graph "
                "AND avatars.avatar_node=hitick.avatar_node "
                "AND avatars.branch=hitick.branch "
                "AND avatars.tick=hitick.tick;",
                (
                    json_dump(self.name),
                    json_dump(self.graph),
                    branch,
                    rev
                )
            ).fetchall()

        def __getattr__(self, attrn):
            """If I don't have such an attribute, but I contain exactly one
            avatar, and *it* has the attribute, return the
            avatar's attribute.

            """
            seen = set()
            counted = 0
            for (branch, rev) in self.engine._active_branches():
                if counted > 1:
                    break
                for (node, extant) in self._branchdata(branch, rev):
                    if counted > 1:
                        break
                    n = json_load(node)
                    x = bool(extant)
                    if x and n not in seen:
                        counted += 1
                    seen.add(n)
            if counted == 1:
                node = self.engine.character[self.graph].node[seen.pop()]
                if hasattr(node, attrn):
                    return getattr(node, attrn)
            raise AttributeError("No such attribute: " + attrn)

        def __iter__(self):
            """Iterate over the names of all the presently existing nodes in the
            graph that are avatars of the character

            """
            seen = set()
            for (branch, rev) in self.engine._active_branches():
                for (node, extant) in self._branchdata(branch, rev):
                    n = json_load(node)
                    x = bool(extant)
                    if (
                            x and
                            n not in seen and
                            self.engine._node_exists(self.graph, n)
                    ):
                        yield n
                    seen.add(n)

        def __contains__(self, av):
            for (branch, rev) in self.engine._active_branches():
                self.engine.cursor.execute(
                    "SELECT avatars.is_avatar FROM avatars JOIN ("
                    "SELECT character_graph, avatar_graph, avatar_node, "
                    "branch, MAX(tick) AS tick FROM avatars "
                    "WHERE character_graph=? "
                    "AND avatar_graph=? "
                    "AND avatar_node=? "
                    "AND branch=? "
                    "AND tick<=? GROUP BY "
                    "character_graph, avatar_graph, avatar_node, "
                    "branch) AS hitick ON "
                    "avatars.character_graph=hitick.character_graph "
                    "AND avatars.avatar_graph=hitick.avatar_graph "
                    "AND avatars.avatar_node=hitick.avatar_node "
                    "AND avatars.branch=hitick.branch "
                    "AND avatars.tick=hitick.tick;",
                    (
                        json_dump(self.name),
                        json_dump(self.graph),
                        json_dump(av),
                        branch,
                        rev
                    )
                )
                try:
                    return (
                        self.engine.cursor.fetchone()[0] and
                        self.engine._node_exists(av)
                    )
                except (TypeError, IndexError):
                    continue
            return False

        def __len__(self):
            """Number of presently existing nodes in the graph that are avatars of
            the character"""
            n = 0
            for a in self:
                n += 1
            return n

        def __getitem__(self, av):
            """Return the Place or Thing by the given name in the graph, if it's
            my avatar and it exists.

            If I contain exactly *one* Place or Thing, and you're
            not trying to get it by its name, delegate to its
            __getitem__. It's common for one Character to have
            exactly one avatar in another Character, and when that
            happens, it's nice not to have to specify the avatar's
            name.

            """
            if av in self:
                return self.engine.character[self.graph].node[av]
            if len(self.keys()) == 1:
                k = list(self.keys())[0]
                return self.engine.character[self.graph].node[k]
            raise KeyError("No such avatar")

        def __repr__(self):
            """Represent myself like a dictionary"""
            d = {}
            for k in self:
                d[k] = dict(self[k])
            return repr(d)


class SenseFuncWrap(object):
    """Wrapper for a sense function that looks it up in the code store if
    provided with its name, and prefills the first two arguments.

    """
    def __init__(self, character, fun):
        """Store the character and the function, looking up the function if
        needed

        """
        self.character = character
        self.engine = character.engine
        if isinstance(fun, str):
            self.fun = self.engine.sense[fun]
        else:
            self.fun = fun
        if not isinstance(self.fun, Callable):
            raise TypeError("Function is not callable")

    def __call__(self, observed):
        """Call the function, prefilling the engine and observer arguments"""
        if isinstance(observed, str):
            observed = self.engine.character[observed]
        return self.fun(self.engine, self.character, Facade(observed))


class CharacterSense(object):
    """Mapping for when you've selected a sense for a character to use
    but haven't yet specified what character to look at

    """
    def __init__(self, container, sensename):
        """Store the container and the name of the sense"""
        self.container = container
        self.engine = self.container.engine
        self._sensename = json_dump(sensename)
        self.observer = self.container.character

    @property
    def sensename(self):
        return json_load(self._sensename)

    @property
    def func(self):
        """Return the function most recently associated with this sense"""
        for (branch, tick) in self.engine._active_branches():
            data = self.engine.cursor.execute(
                "SELECT function FROM senses JOIN "
                "(SELECT character, sense, branch, MAX(tick) AS tick "
                "FROM senses WHERE "
                "character=? AND "
                "sense=? AND "
                "branch=? AND "
                "tick<=? GROUP BY character, sense, branch) AS hitick "
                "ON senses.character=hitick.character "
                "AND senses.sense=hitick.sense "
                "AND senses.branch=hitick.branch "
                "AND senses.tick=hitick.tick;",
                (
                    self.observer._name,
                    self._sensename,
                    branch,
                    tick
                )
            ).fetchone()
            if data is None:
                continue
            return SenseFuncWrap(self.observer, data[0])

    def __call__(self, observed):
        """Call my sense function and make sure it returns the right type,
        then return that.

        """
        r = self.func(observed)
        if not (
                isinstance(r, Character) or
                isinstance(r, Facade)
        ):
            raise TypeError(
                "Sense function did not return a character-like object"
            )
        return r


class CharacterSenseMapping(MutableMapping, RuleFollower):
    """Used to view other Characters as seen by one, via a particular sense"""
    _book = "character"

    def __init__(self, character):
        """Store the character"""
        self.character = character
        self.engine = character.engine

    def __iter__(self):
        """Iterate over active sense names"""
        seen = set()
        for (branch, tick) in self.engine._active_branches():
            self.engine.cursor.execute(
                "SELECT sense, active FROM senses JOIN ("
                "SELECT character, sense, branch, MAX(tick) AS tick "
                "FROM senses WHERE "
                "(character='' OR character=?) "
                "AND branch=? "
                "AND tick<=? "
                "GROUP BY character, sense, branch) AS hitick "
                "ON senses.character=hitick.character "
                "AND senses.sense=hitick.sense "
                "AND senses.branch=hitick.branch "
                "AND senses.tick=hitick.tick;",
                (
                    json_dump(self.character.name),
                    branch,
                    tick
                )
            )
            for (sense, active) in self.engine.cursor.fetchall():
                if active and sense not in seen:
                    yield sense
                seen.add(sense)

    def __len__(self):
        """Count active senses"""
        n = 0
        for sense in iter(self):
            n += 1
        return n

    def __getitem__(self, k):
        """Get a :class:`CharacterSense` named ``k`` if it exists"""
        for (branch, tick) in self.engine._active_branches():
            data = self.engine.cursor.execute(
                "SELECT active FROM senses JOIN ("
                "SELECT character, sense, branch, MAX(tick) AS tick "
                "FROM senses WHERE "
                "character IN ('', ?) "
                "AND sense=? "
                "AND branch=? "
                "AND tick<=? "
                "GROUP BY character, sense, branch) AS hitick "
                "ON senses.character=hitick.character "
                "AND senses.sense=hitick.sense "
                "AND senses.branch=hitick.branch "
                "AND senses.tick=hitick.tick;",
                (
                    json_dump(self.character.name),
                    json_dump(k),
                    branch,
                    tick
                )
            ).fetchall()
            if len(data) == 0:
                continue
            elif len(data) > 1:
                raise ValueError("Silly data in senses table")
            else:
                return CharacterSense(self.character, k)
        raise KeyError("Sense isn't active or doesn't exist")

    def __setitem__(self, k, v):
        """Use the function for the sense from here on out"""
        if isinstance(v, str):
            funn = v
        else:
            funn = v.__name__
        if funn not in self.engine.sense:
            if not isinstance(v, Callable):
                raise TypeError("Not a function")
            self.engine.sense[funn] = v
        sense = json_dump(k)
        charn = self.character._name
        (branch, tick) = self.engine.time
        try:
            self.engine.cursor.execute(
                "INSERT INTO senses "
                "(character, sense, branch, tick, function, active) "
                "VALUES "
                "(?, ?, ?, ?, ?, ?);",
                (
                    charn,
                    sense,
                    branch,
                    tick,
                    funn,
                    True
                )
            )
        except IntegrityError:
            self.engine.cursor.execute(
                "UPDATE senses SET function=?, active=? "
                "WHERE character=? "
                "AND sense=? "
                "AND branch=? "
                "AND tick=?;",
                (
                    funn,
                    True,
                    charn,
                    sense,
                    branch,
                    tick
                )
            )

    def __delitem__(self, k):
        """Stop having the given sense"""
        (branch, tick) = self.engine.time
        charn = json_dump(self.character.name)
        sense = json_dump(k)
        try:
            self.engine.cursor.execute(
                "INSERT INTO senses "
                "(character, sense, branch, tick, active) "
                "VALUES "
                "(?, ?, ?, ?, ?);",
                (
                    charn,
                    sense,
                    branch,
                    tick,
                    False
                )
            )
        except IntegrityError:
            self.engine.cursor.execute(
                "UPDATE senses SET active=? WHERE "
                "character=? AND "
                "sense=? AND "
                "branch=? AND "
                "tick=?;",
                (
                    False,
                    charn,
                    sense,
                    branch,
                    tick
                )
            )

    def __call__(self, fun, name=None):
        """Decorate the function so it's mine now"""
        if not isinstance(fun, Callable):
            raise TypeError(
                "I need a function here"
            )
        if name is None:
            name = fun.__name__
        self[name] = fun


class FacadePlace(MutableMapping):
    @property
    def name(self):
        return self['name']

    def contents(self):
        for thing in self.facade.thing.values():
            if thing.container is self:
                yield thing

    def __init__(self, facade, real):
        self.facade = facade
        self._real = real
        self._patch = {}
        self._masked = set()

    def __iter__(self):
        seen = set()
        for k in self._real:
            if k not in self._masked:
                yield k
            seen.add(k)
        for k in self._patch:
            if (
                    k not in self._masked and
                    k not in seen
            ):
                yield k

    def __len__(self):
        n = 0
        for k in self:
            n += 1
        return n

    def __getitem__(self, k):
        if k in self._masked:
            raise KeyError("masked")
        if k in self._patch:
            return self._patch[k]
        return self._real[k]

    def __setitem__(self, k, v):
        self._masked.discard(k)
        self._patch[k] = v

    def __delitem__(self, k):
        self._masked.add(k)


class FacadeThing(FacadePlace):
    @property
    def location(self):
        try:
            return self.facade.node[self['location']]
        except KeyError:
            return None

    @property
    def next_location(self):
        try:
            return self.facade.node[self['next_location']]
        except KeyError:
            return None

    @property
    def container(self):
        try:
            return self.facade.portal[self['location']][
                self['next_location']]
        except KeyError:
            return self.location


class FacadePortal(FacadePlace):
    @property
    def origin(self):
        return self.facade.node[self['origin']]

    @property
    def destination(self):
        return self.facade.node[self['destination']]


class FacadeEntityMapping(MutableMapping):
    def __init__(self, facade):
        self.facade = facade
        self._patch = {}
        self._masked = set()

    def __contains__(self, k):
        return (
            k not in self._masked and (
                k in self._patch or
                k in self._get_inner_map()
            )
        )

    def __iter__(self):
        seen = set()
        for k in self._get_inner_map():
            if k not in self._masked:
                yield k
            seen.add(k)
        for k in self._patch:
            if k not in seen:
                yield k

    def __len__(self):
        n = 0
        for k in self:
            n += 1
        return n

    def __getitem__(self, k):
        if k in self._masked:
            raise KeyError("masked")
        if k in self._patch:
            return self._patch[k]
        return self.facadecls(self.facade, self._get_inner_map()[k])

    def __setitem__(self, k, v):
        if not isinstance(v, self.facadecls):
            if not isinstance(v, self.innercls):
                raise TypeError(
                    "Need :class:``Thing`` or :class:``FacadeThing``"
                )
            v = self.facadecls(self.facade, v)
        self._masked.discard(k)
        self._patch[k] = v

    def __delitem__(self, k):
        self._masked.add(k)


class FacadeThingMapping(FacadeEntityMapping):
    facadecls = FacadeThing
    innercls = Thing

    def _get_inner_map(self):
        return self.facade.character.thing


class FacadePlaceMapping(FacadeEntityMapping):
    facadecls = FacadePlace
    innercls = Place

    def _get_inner_map(self):
        return self.facade.character.place


class FacadePortalSuccessors(FacadeEntityMapping):
    facadecls = FacadePortal
    innercls = Portal

    def __init__(self, facade, origname):
        super().__init__(facade)
        self._origname = origname

    def _get_inner_map(self):
        return self.facade.character.portal[self._origname]


class FacadePortalPredecessors(FacadeEntityMapping):
    facadecls = FacadePortal
    innercls = Portal

    def __init__(self, facade, destname):
        super().__init__(facade)
        self._destname = destname

    def _get_inner_map(self):
        return self.facade.character.preportal[self._destname]


class FacadePortalMapping(FacadeEntityMapping):
    def __getitem__(self, node):
        if node in self._masked:
            raise KeyError("masked")
        if node in self._patch:
            return self._patch[node]
        return self.cls(self.facade, node)

    def __setitem__(self, node, value):
        self._masked.discard(node)
        v = self.cls(self.facade, node)
        v.update(value)
        self._patch[node] = v

    def __delitem__(self, node):
        self._masked.add(node)


class FacadePortalSuccessorsMapping(FacadePortalMapping):
    cls = FacadePortalSuccessors

    def _get_inner_map(self):
        return self.facade.character.portal


class FacadePortalPredecessorsMapping(FacadePortalMapping):
    cls = FacadePortalPredecessors

    def _get_inner_map(self):
        return self.facade.character.preportal


class FacadeStatsMapping(MutableMapping):
    def __init__(self, facade):
        self.facade = facade
        self._patch = {}
        self._masked = set()

    def __iter__(self):
        seen = set()
        for k in self.facade.graph:
            if k not in self._masked:
                yield k
            seen.add(k)
        for k in self._patch:
            if k not in seen:
                yield k

    def __len__(self):
        n = 0
        for k in self:
            n += 1
        return n

    def __contains__(self, k):
        if k in self._masked:
            return False
        return (
            k in self._patch or
            k in self.facade.graph
        )

    def __getitem__(self, k):
        if k in self._masked:
            raise KeyError("masked")
        if k in self._patch:
            return self._patch[k]
        return self.facade.graph[k]

    def __setitem__(self, k, v):
        self._masked.discard(k)
        self._patch[k] = v

    def __delitem__(self, k):
        self._masked.add(k)


class Facade(nx.DiGraph):
    def __init__(self, character):
        self.character = character
        self.thing = FacadeThingMapping(self)
        self.place = FacadePlaceMapping(self)
        self.node = CompositeDict(self.thing, self.place)
        self.portal = FacadePortalSuccessorsMapping(self)
        self.succ = self.edge = self.adj = self.portal
        self.preportal = FacadePortalPredecessorsMapping(self)
        self.pred = self.preportal
        self.graph = FacadeStatsMapping(self)


class CharStatCache(MutableMapping):
    """Caching dict-alike for character stats"""
    def __init__(self, char):
        """Store character, initialize cache"""
        self.character = char
        self.engine = char.engine
        self._real = char.graph
        self._cache = {}

    def __iter__(self):
        """Iterate over underlying keys"""
        return iter(self._real)

    def __len__(self):
        """Length of underlying graph"""
        return len(self._real)

    def __getitem__(self, k):
        """Use the cache if I can"""
        (branch, tick) = self.engine.time
        if k not in self._cache:
            self._cache[k] = {}
        if branch not in self._cache[k]:
            self._cache[k][branch] = {}
        d = self._cache[k][branch]
        if tick in d:
            return d[tick]
        else:
            try:
                return d[max(t for t in d if t < tick)]
            except ValueError:
                # This might cause issues when rewriting history,
                # but I think that adequate discipline with the
                # tracking of ticks-handled should take care of it
                d[tick] = self._real[k]
                return d[tick]

    def __setitem__(self, k, v):
        """Cache new value and set it the normal way"""
        (branch, tick) = self.engine.time
        if k not in self._cache:
            self._cache[k] = {}
        if branch not in self._cache[k]:
            self._cache[k][branch] = {}
        self._cache[k][branch][tick] = v
        self._real[k] = v
        self.__getitem__(k)
        self.character.changect += 1

    def __delitem__(self, k):
        """Clear the cached value and delete the normal way"""
        (branch, tick) = self.engine.time
        if branch in self._cache[k]:
            for staletick in list(
                    t for t in self._cache[k][branch]
                    if t < tick
            ):
                del self._cache[k][branch][staletick]
        del self._real[k]
        self.character.changect += 1


class Character(DiGraph, RuleFollower):
    """A graph that follows game rules and has a containment hierarchy.

    Nodes in a Character are subcategorized into Things and
    Places. Things have locations, and those locations may be Places
    or other Things. A Thing might also travel, in which case, though
    it will spend its travel time located in its origin node, it may
    spend some time contained by a Portal (i.e. an edge specialized
    for Character). If a Thing is not contained by a Portal, it's
    contained by whatever it's located in.

    """
    _book = "character"

    def __init__(self, engine, name, data=None, **attr):
        """Store engine and name, and set up mappings for Thing, Place, and
        Portal

        """
        super().__init__(engine.gorm, name, data, **attr)
        self.character = self
        (ct,) = engine.cursor.execute(
            "SELECT COUNT(*) FROM characters WHERE character=?;",
            (self._name,)
        ).fetchone()
        if ct == 0:
            d = {}
            for mapp in ('character', 'avatar', 'thing', 'place', 'portal'):
                if mapp + '_rulebook' in attr:
                    rulebook = attr[mapp + 'rulebook']
                    bookname = rulebook.name if isinstance(
                        rulebook,
                        RuleBook
                    ) else str(rulebook)
                    d[mapp] = bookname
                else:
                    d[mapp] = mapp + ":" + self._name
            engine.cursor.execute(
                "INSERT INTO characters "
                "(character, "
                "character_rulebook, "
                "avatar_rulebook, "
                "thing_rulebook, "
                "place_rulebook, "
                "portal_rulebook) "
                "VALUES (?, ?, ?, ?, ?, ?);",
                (
                    self._name,
                    d['character'],
                    d['avatar'],
                    d['thing'],
                    d['place'],
                    d['portal']
                )
            )
        self.engine = engine
        self.thing = CharacterThingMapping(self)
        self.place = CharacterPlaceMapping(self)
        self.node = CharacterThingPlaceMapping(self)
        self.portal = CharacterPortalSuccessorsMapping(self)
        self.adj = self.portal
        self.succ = self.adj
        self.preportal = CharacterPortalPredecessorsMapping(self)
        self.pred = self.preportal
        self.avatar = CharacterAvatarGraphMapping(self)
        self.sense = CharacterSenseMapping(self)
        self.travel_reqs = FunList(
            self.engine,
            self.engine.prereq,
            'travel_reqs',
            ['character'],
            [name],
            'reqs'
        )
<<<<<<< HEAD
        self.changect = 0
        self._copychanges = {}
=======
        self._copychanges = self.changes = 0
        (self._copybranch, self._copytick) = self.engine.time
>>>>>>> 3adc451a
        self._copies = {}
        if engine.caching:
            self.stat = CharStatCache(self)
        else:
            self.stat = self.graph
        self._portal_traits = set()
        if self.engine.caching:
            self._paths = (
                self.graph['_paths']
                if '_paths' in self.graph
                else {}
            )

    def travel_req(self, fun):
        """Decorator for tests that :class:`Thing`s have to pass before they
        can go thru :class:`Portal's

        """
        self.travel_reqs.append(fun)

    def cache_paths(self):
        """Calculate all shortest paths in me, and cache them, to avoid having
        to do real pathfinding later.

        The cache will be deleted when a Portal is added or removed,
        or when any trait that all Portals have is changed or deleted
        on any of them.

        """
        path_d = {}
        # one set of shortest paths for every trait that all Portals have
        self._portal_traits = set()
        for (o, d, port) in self.in_edges_iter(data=True):
            for trait in port:
                self._portal_traits.add(trait)
        for (o, d, port) in self.in_edges_iter(data=True):
            for trait in self._portal_traits:
                if trait not in port:
                    self._portal_traits.remove(trait)
        traits = self._portal_traits + set([None])
        for trait in traits:
            path_d[trait] = nx.shortest_path(self, weight=trait)
        if self.engine.caching:
            self._paths = path_d
        self.graph['_paths'] = path_d

    def add_place(self, name, **kwargs):
        """Create a new Place by the given name, and set its initial
        attributes based on the keyword arguments (if any).

        """
        super(Character, self).add_node(name, **kwargs)

    def add_places_from(self, seq):
        """Take a series of place names and add the lot."""
        super().add_nodes_from(seq)

    def add_thing(self, name, location, next_location=None, **kwargs):
        """Create a Thing, set its location and next_location (if provided),
        and set its initial attributes from the keyword arguments (if
        any).

        """
        super(Character, self).add_node(name, **kwargs)
        self.place2thing(name, location)
        assert(name in self.thing and name not in self.place)

    def add_things_from(self, seq):
        for tup in seq:
            name = tup[0]
            location = tup[1]
            next_loc = tup[2] if len(tup) > 2 else None
            kwargs = tup[3] if len(tup) > 3 else {}
            self.add_thing(name, location, next_loc, **kwargs)

    def place2thing(self, name, location, next_location=None):
        """Turn a Place into a Thing with the given location and (if provided)
        next_location. It will keep all its attached Portals.

        """
        (branch, tick) = self.engine.time
        if hasattr(self.place, '_cache') and name in self.place._cache:
            del self.place._cache[name]
        myname = json_dump(self.name)
        thingname = json_dump(name)
        locn = json_dump(location)
        nlocn = json_dump(next_location) if next_location else None
        try:
            self.engine.cursor.execute(
                "INSERT INTO things "
                "(character, thing, branch, tick, location, next_location) "
                "VALUES "
                "(?, ?, ?, ?, ?, ?);",
                (
                    myname,
                    thingname,
                    branch,
                    tick,
                    locn,
                    nlocn
                )
            )
        except IntegrityError:
            self.engine.cursor.execute(
                "UPDATE things SET location=?, next_location=? "
                "WHERE character=? "
                "AND thing=? "
                "AND branch=? "
                "AND tick=?;",
                (
                    locn,
                    nlocn,
                    myname,
                    thingname,
                    branch,
                    tick
                )
            )

    def thing2place(self, name):
        """Unset a Thing's location, and thus turn it into a Place."""
        self.place2thing(name, None)

    def add_portal(self, origin, destination, symmetrical=False, **kwargs):
        """Connect the origin to the destination with a :class:`Portal`.

        Keyword arguments are the :class:`Portal`'s
        attributes. Exception: if keyword ``symmetrical`` == ``True``,
        a mirror-:class:`Portal` will be placed in the opposite
        direction between the same nodes. It will always appear to
        have the placed :class:`Portal`'s stats, and any change to the
        mirror :class:`Portal`'s stats will affect the placed
        :class:`Portal`.

        """
        if origin.__class__ in (Place, Thing):
            origin = origin.name
        if destination.__class__ in (Place, Thing):
            destination = destination.name
        super(Character, self).add_edge(origin, destination, **kwargs)
        if symmetrical:
            self.add_portal(destination, origin, is_mirror=True)

    def add_portals_from(self, seq, symmetrical=False):
        """Take a sequence of (origin, destination) pairs and make a
        :class:`Portal` for each.

        Actually, triples are acceptable too, in which case the third
        item is a dictionary of stats for the new :class:`Portal`.

        If optional argument ``symmetrical`` is set to ``True``, all
        the :class:`Portal` instances will have a mirror portal going
        in the opposite direction, which will always have the same
        stats.

        """
        for tup in seq:
            orig = tup[0]
            dest = tup[1]
            kwargs = tup[2] if len(tup) > 2 else {}
            if symmetrical:
                kwargs['symmetrical'] = True
            self.add_portal(orig, dest, **kwargs)

    def add_avatar(self, host, name):
        """Start keeping track of a :class:`Thing` or :class:`Place` in a
        different :class:`Character`.

        """
        (branch, tick) = self.engine.time
        if isinstance(host, Character):
            host = host.name
        h = json_dump(host)
        n = json_dump(name)
        # This will create the node if it doesn't exist. Otherwise
        # it's redundant but harmless.
        try:
            self.engine.cursor.execute(
                "INSERT INTO nodes (graph, node, branch, rev, extant) "
                "VALUES (?, ?, ?, ?, ?);",
                (
                    h,
                    n,
                    branch,
                    tick,
                    True
                )
            )
        except IntegrityError:
            pass
        # Declare that the node is my avatar
        try:
            self.engine.cursor.execute(
                "INSERT INTO avatars ("
                "character_graph, avatar_graph, avatar_node, "
                "branch, tick, is_avatar"
                ") VALUES (?, ?, ?, ?, ?, ?);",
                (
                    self._name,
                    h,
                    n,
                    branch,
                    tick,
                    True
                )
            )
        except IntegrityError:
            self.engine.cursor.execute(
                "UPDATE avatars SET is_avatar=? WHERE "
                "character_graph=? AND "
                "avatar_graph=? AND "
                "avatar_node=? AND "
                "branch=? AND "
                "tick=?;",
                (
                    True,
                    self._name,
                    h,
                    n,
                    branch,
                    tick
                )
            )
        self.changect += 1

    def del_avatar(self, host, name):
        """Way to delete avatars for if you don't want to do it in the avatar
        mapping for some reason

        """
        h = json_dump(host)
        n = json_dump(name)
        (branch, tick) = self.engine.time
        try:
            self.engine.cursor.execute(
                "INSERT INTO avatars "
                "(character_graph, avatar_graph, avatar_node, "
                "branch, tick, is_avatar) "
                "VALUES (?, ?, ?, ?, ?, ?);",
                (
                    self._name,
                    h,
                    n,
                    branch,
                    tick,
                    False
                )
            )
        except IntegrityError:
            self.engine.cursor.execute(
                "UPDATE avatars SET is_avatar=? WHERE "
                "character_graph=? AND "
                "avatar_graph=? AND "
                "avatar_node=? AND "
                "branch=? AND "
                "tick=?;",
                (
                    False,
                    self._name,
                    h,
                    n,
                    branch,
                    tick
                )
            )
        self.changect += 1

    def iter_portals(self):
        """All portals"""
        for o in self.portal:
            for port in self.portal[o].values():
                yield port

    def iter_avatars(self):
        """Iterate over all my avatars, regardless of what character they are
        in.

        """
        seen = set()
        for (branch, tick) in self.engine._active_branches():
            data = self.engine.cursor.execute(
                "SELECT avatars.avatar_graph, avatars.avatar_node, is_avatar "
                "FROM avatars JOIN "
                "(SELECT character_graph, avatar_graph, avatar_node, branch, "
                "MAX(tick) AS tick FROM avatars "
                "WHERE character_graph=? "
                "AND branch=? "
                "AND tick<=? GROUP BY "
                "character_graph, avatar_graph, avatar_node, branch) "
                "AS hitick "
                "ON avatars.character_graph=hitick.character_graph "
                "AND avatars.avatar_graph=hitick.avatar_graph "
                "AND avatars.branch=hitick.branch "
                "AND avatars.tick=hitick.tick "
                "LEFT OUTER JOIN "
                "(SELECT nodes.graph, nodes.node, "
                "nodes.branch, nodes.rev, nodes.extant FROM nodes JOIN "
                "(SELECT graph, node, branch, MAX(rev) AS rev "
                "FROM nodes WHERE "
                "branch=? AND "
                "rev<=? GROUP BY graph, node, branch) AS hirev ON "
                "nodes.graph=hirev.graph AND "
                "nodes.node=hirev.node AND "
                "nodes.branch=hirev.branch AND "
                "nodes.rev=hirev.rev) AS existence ON "
                "avatars.avatar_graph=existence.graph AND "
                "avatars.avatar_node=existence.node WHERE "
                "existence.extant;",
                (
                    self._name,
                    branch,
                    tick,
                    branch,
                    tick
                )
            ).fetchall()
            for (g, n, a) in data:
                graphn = json_load(g)
                noden = json_load(n)
                is_avatar = bool(a)
                if (graphn, noden) not in seen and is_avatar:
                    yield self.engine.character[graphn].node[noden]
<<<<<<< HEAD
                seen.add((graphn, noden))
=======
                seen.add((graphn, noden))

    def copy(self):
        """Return a :class:`CharacterImage` representing my status at the
        moment.

        Changes to the image won't hit the database. The image
        contains only images representing Place, Portal, and
        Thing, not actual instances of those classes.

        This has a caching mechanism that assumes time will always
        move forwards tick-by-tick. If that's not the case, create a
        CharacterImage manually.

        """
        (branch, tick) = self.engine.time
        if not self.engine.caching:
            return CharacterImage(self, branch, tick)
        if (
                self.changes == self._copychanges and
                self._copybranch == branch and
                [t for t in self._copies if t < tick]
        ):
            try:
                return CharacterImage._from_json_dict(self._copies[tick])
            except KeyError:
                self._copies[tick] = self._copies[
                    max(t for t in self._copies if t < tick)
                ]
                return CharacterImage._from_json_dict(self._copies[tick])
        if self._copybranch != branch:
            self._copybranch = branch
            self._copies = {}
        self._copies[tick] = CharacterImage.copychar(
            self, branch, tick
        )._get_json_dict()
        self._copychanges = self.changes
        return CharacterImage._from_json_dict(self._copies[tick])
>>>>>>> 3adc451a
<|MERGE_RESOLUTION|>--- conflicted
+++ resolved
@@ -2534,14 +2534,6 @@
             [name],
             'reqs'
         )
-<<<<<<< HEAD
-        self.changect = 0
-        self._copychanges = {}
-=======
-        self._copychanges = self.changes = 0
-        (self._copybranch, self._copytick) = self.engine.time
->>>>>>> 3adc451a
-        self._copies = {}
         if engine.caching:
             self.stat = CharStatCache(self)
         else:
@@ -2863,45 +2855,4 @@
                 is_avatar = bool(a)
                 if (graphn, noden) not in seen and is_avatar:
                     yield self.engine.character[graphn].node[noden]
-<<<<<<< HEAD
-                seen.add((graphn, noden))
-=======
-                seen.add((graphn, noden))
-
-    def copy(self):
-        """Return a :class:`CharacterImage` representing my status at the
-        moment.
-
-        Changes to the image won't hit the database. The image
-        contains only images representing Place, Portal, and
-        Thing, not actual instances of those classes.
-
-        This has a caching mechanism that assumes time will always
-        move forwards tick-by-tick. If that's not the case, create a
-        CharacterImage manually.
-
-        """
-        (branch, tick) = self.engine.time
-        if not self.engine.caching:
-            return CharacterImage(self, branch, tick)
-        if (
-                self.changes == self._copychanges and
-                self._copybranch == branch and
-                [t for t in self._copies if t < tick]
-        ):
-            try:
-                return CharacterImage._from_json_dict(self._copies[tick])
-            except KeyError:
-                self._copies[tick] = self._copies[
-                    max(t for t in self._copies if t < tick)
-                ]
-                return CharacterImage._from_json_dict(self._copies[tick])
-        if self._copybranch != branch:
-            self._copybranch = branch
-            self._copies = {}
-        self._copies[tick] = CharacterImage.copychar(
-            self, branch, tick
-        )._get_json_dict()
-        self._copychanges = self.changes
-        return CharacterImage._from_json_dict(self._copies[tick])
->>>>>>> 3adc451a
+                seen.add((graphn, noden))